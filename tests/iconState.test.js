--- conflicted
+++ resolved
@@ -20,12 +20,7 @@
 
 test('updateReactionButtonUI applies solid icon when reacted', () => {
   const dom = new JSDOM(`
-<<<<<<< HEAD
-    <button class="reaction-btn like-btn" data-row-index="1" data-reaction="LIKE" data-icon-size="w-[1em] h-[1em]">
-      <svg class="w-[1em] h-[1em]"></svg>
-=======
     <button class="reaction-btn like-btn" data-row-index="1" data-reaction="LIKE">
->>>>>>> 20ba3877
       <span class="reaction-count">0</span>
       <svg class="w-5 h-5"></svg>
     </button>
