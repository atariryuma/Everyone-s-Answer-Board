--- conflicted
+++ resolved
@@ -27,7 +27,7 @@
           }
         })
       },
-<<<<<<< HEAD
+
       CacheService: (() => {
         const store = {};
         return {
@@ -42,19 +42,7 @@
           })
         };
       })(),
-=======
-      CacheService: {
-        getUserCache: () => ({
-          get: () => null,
-          put: () => {}
-        }),
-        getScriptCache: () => ({
-          get: (key) => store[key] || null,
-          put: (key, val) => { store[key] = val; },
-          remove: (key) => { delete store[key]; }
-        })
-      },
->>>>>>> eb1c3a09
+        
       Session: {
         getActiveUser: () => ({ getEmail: () => 'test@example.com' })
       },
