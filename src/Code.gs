/**
 * @fileoverview StudyQuest - みんなの回答ボード
 * ★【管理者メニュー実装版】スプレッドシートのカスタムメニューからアプリを管理する機能を実装。
 */

// =================================================================
// 定数定義
// =================================================================
const COLUMN_HEADERS = {
  EMAIL: 'メールアドレス',
  CLASS: 'クラスを選択してください。',
  OPINION: 'これまでの学んだことや、経験したことから、根からとり入れた水は、植物のからだのどこを通るのか予想しましょう。',
  REASON: '予想したわけを書きましょう。',
  UNDERSTAND: 'なるほど！',
  LIKE: 'いいね！',
  CURIOUS: 'もっと知りたい！',
  HIGHLIGHT: 'Highlight'
};
const CACHE_KEYS = {
  ROSTER: 'roster_name_map_v3',
  HEADERS: (sheetName) => `headers_${sheetName}_v1`
};
const ROSTER_CONFIG = {
  SHEET_NAME: 'sheet 1',
  HEADER_LAST_NAME: '姓',
  HEADER_FIRST_NAME: '名',
  HEADER_NICKNAME: 'ニックネーム',
  HEADER_EMAIL: 'Googleアカウント'
};
const SCORING_CONFIG = {
  LIKE_MULTIPLIER_FACTOR: 0.05 // 各リアクション1件ごとにスコアが5%増加
};
const APP_PROPERTIES = {
  ACTIVE_SHEET: 'ACTIVE_SHEET_NAME',
  IS_PUBLISHED: 'IS_PUBLISHED',
  DISPLAY_MODE: 'DISPLAY_MODE',
  WEB_APP_URL: 'WEB_APP_URL',
  ADMIN_EMAILS: 'ADMIN_EMAILS',
<<<<<<< HEAD
  REACTION_COUNT_ENABLED: 'REACTION_COUNT_ENABLED'
=======
  SHOW_REACTION_COUNT: 'SHOW_REACTION_COUNT'
>>>>>>> a547f26c
};

/**
 * Save multiple script properties at once.
 * If a value is null or undefined the property is removed.
 * @param {Object<string, any>} settings Key-value pairs to store.
 */
function saveSettings(settings) {
  const props = PropertiesService.getScriptProperties();
  Object.keys(settings || {}).forEach(key => {
    const value = settings[key];
    if (value === null || value === undefined) {
      props.deleteProperty(key);
    } else {
      props.setProperty(key, String(value));
    }
  });
}


// =================================================================
// スプレッドシートのカスタムメニュー
// =================================================================
/**
 * スプレッドシートを開いた時に「アプリ管理」メニューを追加します。
 */
function onOpen() {
  SpreadsheetApp.getUi()
      .createMenu('アプリ管理')
      .addItem('管理パネルを開く', 'showAdminSidebar')
      .addSeparator()
      .addItem('名簿キャッシュをリセット', 'clearRosterCache')
      .addToUi();

}

/**
 * 管理用サイドバーを表示します。
 */
function showAdminSidebar() {
  const html = HtmlService.createHtmlOutputFromFile('SheetSelector')
      .setTitle('管理パネル');
  SpreadsheetApp.getUi().showSidebar(html);
}

/**
 * 管理パネルの初期化に必要なデータを取得します。
 * @returns {object} - 現在の公開状態とシートのリスト
 */
function getAdminSettings() {
  const properties = PropertiesService.getScriptProperties();
  const allSheets = getSheets(); // 既存の関数を再利用
  const adminEmailsRaw = properties.getProperty(APP_PROPERTIES.ADMIN_EMAILS) || '';
  const adminEmails = adminEmailsRaw ? adminEmailsRaw.split(',').map(e => e.trim()).filter(Boolean) : [];
  let currentUser = '';
  try {
   currentUser = Session.getActiveUser().getEmail();
  } catch (e) {}
  return {
    isPublished: properties.getProperty(APP_PROPERTIES.IS_PUBLISHED) === 'true',
    activeSheetName: properties.getProperty(APP_PROPERTIES.ACTIVE_SHEET),
    allSheets: allSheets,
    displayMode: properties.getProperty(APP_PROPERTIES.DISPLAY_MODE) || 'anonymous',
    adminEmails: adminEmails,
    currentUserEmail: currentUser,
<<<<<<< HEAD
    reactionCountEnabled: properties.getProperty(APP_PROPERTIES.REACTION_COUNT_ENABLED) === 'true'
=======
    showReactionCount: properties.getProperty(APP_PROPERTIES.SHOW_REACTION_COUNT) === 'true'
>>>>>>> a547f26c
  };
}

/**
 * 指定されたシートでアプリを公開します。
 * @param {string} sheetName - 公開するシート名。
 */
function publishApp(sheetName) {
  if (!isUserAdmin()) {
    throw new Error('管理者のみ実行できます。');
  }
  if (!sheetName) {
    throw new Error('シート名が指定されていません。');
  }
  saveSettings({
    [APP_PROPERTIES.IS_PUBLISHED]: 'true',
    [APP_PROPERTIES.ACTIVE_SHEET]: sheetName
  });
  return `「${sheetName}」を公開しました。`;
}

/**
 * アプリの公開を終了します。
 */
function unpublishApp() {
  if (!isUserAdmin()) {
    throw new Error('管理者のみ実行できます。');
  }
  saveSettings({
    [APP_PROPERTIES.IS_PUBLISHED]: 'false',
    [APP_PROPERTIES.ACTIVE_SHEET]: null
  });
  return 'アプリを非公開にしました。';
}

/**
 * 表示モードを保存します。
 * @param {string} mode - 'anonymous' または 'named'
 */
function saveDisplayMode(mode) {
  const value = mode === 'named' ? 'named' : 'anonymous';
  saveSettings({ [APP_PROPERTIES.DISPLAY_MODE]: value });
  return `表示モードを${value === 'named' ? '記名' : '匿名'}に設定しました。`;
}

/**
* 管理者メールアドレスを保存します。
* @param {string|Array} emails - カンマ区切りのメールアドレス文字列または配列
*/
function saveAdminEmails(emails) {
 let value;
  if (Array.isArray(emails)) {
    value = emails.map(e => e.trim()).filter(Boolean).join(',');
  } else {
    value = (emails || '').split(',').map(e => e.trim()).filter(Boolean).join(',');
  }
 saveSettings({ [APP_PROPERTIES.ADMIN_EMAILS]: value });
  return '管理者メールアドレスを更新しました。';
}

<<<<<<< HEAD
function saveReactionCountSetting(enabled) {
  const value = enabled ? 'true' : 'false';
  saveSettings({ [APP_PROPERTIES.REACTION_COUNT_ENABLED]: value });
  return `リアクション数表示を${enabled ? '有効' : '無効'}にしました。`;
=======
function saveReactionCountSetting(show) {
  const value = show ? 'true' : 'false';
  saveSettings({ [APP_PROPERTIES.SHOW_REACTION_COUNT]: value });
  return 'リアクション数表示設定を更新しました。';
>>>>>>> a547f26c
}

function getAdminEmails() {
 const str = PropertiesService.getScriptProperties()
     .getProperty(APP_PROPERTIES.ADMIN_EMAILS) || '';
 return str.split(',').map(e => e.trim()).filter(Boolean);
}

function isUserAdmin() {
  const admins = getAdminEmails();
  let email = '';
  try {
    email = Session.getActiveUser().getEmail();
  } catch (e) {}
  return admins.includes(email);
}



// =================================================================
// GAS Webアプリケーションのエントリーポイント
// =================================================================
function doGet(e) {
  const settings = getAppSettings();
  let userEmail;
  try {
    userEmail = Session.getActiveUser().getEmail();
  } catch (e) {
    userEmail = '匿名ユーザー';
  }

  const adminEmails = getAdminEmails();
  const isAdmin =
      e && e.parameter && e.parameter.admin === '1' &&
      adminEmails.includes(userEmail);
  const view = e && e.parameter && e.parameter.view;

  if (isAdmin && view === 'groups') {
    const t = HtmlService.createTemplateFromFile('OpinionGroups');
    return t.evaluate()
            .setTitle('意見のグループ化')
            .addMetaTag('viewport', 'width=device-width, initial-scale=1');
  }

  if (isAdmin && view !== 'board') {
    const template = HtmlService.createTemplateFromFile('Unpublished');
    template.userEmail = userEmail;
    template.isAdmin = isAdmin;
    return template.evaluate().setTitle('公開終了');
  }

  if (!settings.isPublished && !(isAdmin && view === 'board')) {
    const template = HtmlService.createTemplateFromFile('Unpublished');
    template.userEmail = userEmail;
    template.isAdmin = isAdmin;
    return template.evaluate().setTitle('公開終了');
  }
  
  if (!settings.activeSheetName) {
    return HtmlService.createHtmlOutput('エラー: 表示するシートが設定されていません。スプレッドシートの「アプリ管理」メニューから設定してください。').setTitle('エラー');
  }

  // ★変更: Page.html にもメールアドレスを渡す
  const template = HtmlService.createTemplateFromFile('Page');
  template.userEmail = userEmail; // この行を追加
  template.isAdmin = isAdmin;
  template.showCounts = settings.showReactionCount;
  return template.evaluate()
      .setTitle('StudyQuest - みんなのかいとうボード')
      .addMetaTag('viewport', 'width=device-width, initial-scale=1');
}


// =================================================================
// クライアントサイドから呼び出される関数
// =================================================================

/**
 * サーバー側で設定されたシートのデータを取得します。
 */

function getPublishedSheetData(classFilter, sortMode) {
  sortMode = sortMode || 'newest';
  const settings = getAppSettings();
  const sheetName = settings.activeSheetName;
  const isAdmin = isUserAdmin();

  if (!sheetName) {
    throw new Error('表示するシートが設定されていません。');
  }

  // 既存のgetSheetDataロジックを再利用
  const data = getSheetData(sheetName, classFilter, sortMode);

  // ★改善: フロントエンドでシート名を表示できるよう、レスポンスに含める
  return {
    sheetName: sheetName,
    header: data.header,
    rows: data.rows
  };
}


function groupSimilarOpinions() {
  const settings = getAppSettings();
  const sheetName = settings.activeSheetName;
  if (!sheetName) throw new Error('表示するシートが設定されていません。');
  const sheet = SpreadsheetApp.getActiveSpreadsheet().getSheetByName(sheetName);
  if (!sheet) throw new Error(`シート '${sheetName}' が見つかりません。`);
  const values = sheet.getDataRange().getValues();
  if (values.length < 2) return '';
  const idx = findHeaderIndices(values[0], [COLUMN_HEADERS.OPINION, COLUMN_HEADERS.REASON]);
  const texts = values.slice(1).map(r => {
    const op = r[idx[COLUMN_HEADERS.OPINION]];
    const reason = r[idx[COLUMN_HEADERS.REASON]];
    return `意見: ${op} 理由: ${reason}`;
  }).filter(Boolean);

  const apiKey = PropertiesService.getScriptProperties().getProperty('GEMINI_API_KEY');
  if (!apiKey) throw new Error('GEMINI APIキーが設定されていません。');

  const prompt = '次の意見と理由を類似内容ごとにグループ化し、多数派と少数派を含めて要約してください。\n' + texts.join('\n');
  const url = 'https://generativelanguage.googleapis.com/v1beta/models/gemini-pro:generateContent?key=' + apiKey;
  const payload = {
    contents: [{ parts: [{ text: prompt }] }]
  };
  try {
    const res = UrlFetchApp.fetch(url, {
      method: 'post',
      contentType: 'application/json',
      payload: JSON.stringify(payload),
      muteHttpExceptions: true
    });
    const json = JSON.parse(res.getContentText() || '{}');
    return json.candidates && json.candidates[0] && json.candidates[0].content && json.candidates[0].content.parts ? json.candidates[0].content.parts[0].text : '';
  } catch (e) {
    console.error('groupSimilarOpinions error', e);
    return '';
  }
}

function getWebAppUrl() {
  try {
    return ScriptApp.getService().getUrl();
  } catch (e) {
    return '';
  }
}

function saveWebAppUrl(url) {
  if (!url) {
    try {
      url = ScriptApp.getService().getUrl();
    } catch (e) {
      url = '';
    }
  }
  saveSettings({ [APP_PROPERTIES.WEB_APP_URL]: url });
}

function getWebAppUrlFromProps() {
  return PropertiesService.getScriptProperties().getProperty(APP_PROPERTIES.WEB_APP_URL) || '';
}


// =================================================================
// 内部処理関数
// =================================================================
function getSheets() {
  try {
    const allSheets = SpreadsheetApp.getActiveSpreadsheet().getSheets();
    const visibleSheets = allSheets.filter(sheet => !sheet.isSheetHidden());
    return visibleSheets.map(sheet => sheet.getName());
  } catch (error) {
    console.error('getSheets Error:', error);
    throw new Error('シート一覧の取得に失敗しました。');
  }
}

function getSheetData(sheetName, classFilter, sortMode) {
  sortMode = sortMode || 'newest';
  const isAdmin = isUserAdmin();
  try {
    const sheet = SpreadsheetApp.getActiveSpreadsheet().getSheetByName(sheetName);
    if (!sheet) throw new Error(`指定されたシート「${sheetName}」が見つかりません。`);

    const allValues = sheet.getDataRange().getValues();
    if (allValues.length < 1) return { header: "シートにデータがありません", rows: [] };
    
  const userEmail = Session.getActiveUser().getEmail();
  const headerIndices = getAndCacheHeaderIndices(sheetName, allValues[0]);
  const dataRows = allValues.slice(1);
  const emailToNameMap = getRosterMap();
  let displayMode = PropertiesService.getScriptProperties()
      .getProperty(APP_PROPERTIES.DISPLAY_MODE) || 'anonymous';
  if (!isAdmin) {
    displayMode = 'anonymous';
  }

    const filteredRows = dataRows.filter(row => {
      if (!classFilter || classFilter === 'すべて') return true;
      const className = row[headerIndices[COLUMN_HEADERS.CLASS]];
      return className === classFilter;
    });

    const rows = filteredRows.map((row, i) => {
      const email = row[headerIndices[COLUMN_HEADERS.EMAIL]];
      const opinion = row[headerIndices[COLUMN_HEADERS.OPINION]];

      if (email && opinion) {
        const understandStr = row[headerIndices[COLUMN_HEADERS.UNDERSTAND]] || '';
        const likeStr = row[headerIndices[COLUMN_HEADERS.LIKE]] || '';
        const curiousStr = row[headerIndices[COLUMN_HEADERS.CURIOUS]] || '';
        const understandArr = understandStr ? understandStr.toString().split(',').filter(Boolean) : [];
        const likeArr = likeStr ? likeStr.toString().split(',').filter(Boolean) : [];
        const curiousArr = curiousStr ? curiousStr.toString().split(',').filter(Boolean) : [];
        const reason = row[headerIndices[COLUMN_HEADERS.REASON]] || '';
        const highlightVal = row[headerIndices[COLUMN_HEADERS.HIGHLIGHT]];
        const highlight = String(highlightVal).toLowerCase() === 'true';

        const reactions = {
          UNDERSTAND: { count: understandArr.length, reacted: userEmail ? understandArr.includes(userEmail) : false },
          LIKE: { count: likeArr.length, reacted: userEmail ? likeArr.includes(userEmail) : false },
          CURIOUS: { count: curiousArr.length, reacted: userEmail ? curiousArr.includes(userEmail) : false },
        };

        const totalReactions = reactions.UNDERSTAND.count + reactions.LIKE.count + reactions.CURIOUS.count;
        const baseScore = reason.length;
        const likeMultiplier = 1 + (totalReactions * SCORING_CONFIG.LIKE_MULTIPLIER_FACTOR);
        const totalScore = baseScore * likeMultiplier;
        const actualName = emailToNameMap[email] || email.split('@')[0];
        const name = displayMode === 'named' ? actualName : '匿名';
        return {
          rowIndex: i + 2,
          name: name,
          class: row[headerIndices[COLUMN_HEADERS.CLASS]] || '未分類',
          opinion: opinion,
          reason: reason,
          reactions: reactions,
          highlight: highlight,
          score: totalScore
        };
      }
      return null;
    }).filter(Boolean);

    switch (sortMode) {
      case 'newest':
        rows.sort((a, b) => b.rowIndex - a.rowIndex);
        break;
      case 'random':
        rows.sort(() => Math.random() - 0.5);
        break;
      default:
        rows.sort((a, b) => b.score - a.score);
        break;
    }
    return { header: COLUMN_HEADERS.OPINION, rows: rows };
  } catch(e) {
    console.error(`getSheetData Error for sheet "${sheetName}":`, e);
    throw new Error(`データの取得中にエラーが発生しました: ${e.message}`);
  }
}

function addReaction(rowIndex, reactionKey) {
  const lock = LockService.getScriptLock();
  try {
    if (!lock.tryLock(10000)) {
      return { status: 'error', message: '他のユーザーが操作中です。しばらく待ってから再試行してください。' };
    }
    const userEmail = Session.getActiveUser().getEmail();
    if (!userEmail) return { status: 'error', message: 'ログインしていないため、操作できません。' };
    const settings = getAppSettings();
    const sheet = SpreadsheetApp.getActiveSpreadsheet().getSheetByName(settings.activeSheetName);
    if (!sheet) throw new Error(`シート '${settings.activeSheetName}' が見つかりません。`);

    const headerRow = sheet.getRange(1, 1, 1, sheet.getLastColumn()).getValues()[0];
    if (!COLUMN_HEADERS[reactionKey]) {
      throw new Error(`Unknown reaction: ${reactionKey}`);
    }
    const reactionHeaders = [COLUMN_HEADERS.UNDERSTAND, COLUMN_HEADERS.LIKE, COLUMN_HEADERS.CURIOUS];
    const headerIndices = findHeaderIndices(headerRow, reactionHeaders);
    const colIndices = {
      UNDERSTAND: headerIndices[COLUMN_HEADERS.UNDERSTAND] + 1,
      LIKE: headerIndices[COLUMN_HEADERS.LIKE] + 1,
      CURIOUS: headerIndices[COLUMN_HEADERS.CURIOUS] + 1,
    };

    const selectedHeader = COLUMN_HEADERS[reactionKey];
    const selectedCol = colIndices[reactionKey];

    // Retrieve current lists for all reactions
    const lists = {};
    Object.keys(colIndices).forEach(key => {
      const cell = sheet.getRange(rowIndex, colIndices[key]);
      const str = cell.getValue().toString();
      lists[key] = { cell: cell, arr: str ? str.split(',').filter(Boolean) : [] };
    });

    const wasReacted = lists[reactionKey].arr.includes(userEmail);

    // Remove user from all reactions
    Object.keys(lists).forEach(key => {
      const idx = lists[key].arr.indexOf(userEmail);
      if (idx > -1) lists[key].arr.splice(idx, 1);
    });

    // If user wasn't toggling off the same reaction, add them to selected
    if (!wasReacted) {
      lists[reactionKey].arr.push(userEmail);
    }

    // Write back all values
    Object.keys(lists).forEach(key => {
      lists[key].cell.setValue(lists[key].arr.join(','));
    });

    return { status: 'ok', reaction: reactionKey, newScore: lists[reactionKey].arr.length };
  } catch (error) {
    console.error('addReaction Error:', error);
    return { status: 'error', message: `エラーが発生しました: ${error.message}` };
  } finally {
    try {
      lock.releaseLock();
    } catch (e) {
      // already released
    }
  }
}

function toggleHighlight(rowIndex) {
  if (!isUserAdmin()) {
    throw new Error('管理者のみ実行できます。');
  }
  const lock = LockService.getScriptLock();
  lock.waitLock(10000);
  try {
    const settings = getAppSettings();
    const sheet = SpreadsheetApp.getActiveSpreadsheet().getSheetByName(settings.activeSheetName);
    if (!sheet) throw new Error(`シート '${settings.activeSheetName}' が見つかりません。`);

    const headerRow = sheet.getRange(1, 1, 1, sheet.getLastColumn()).getValues()[0];
    const headerIndices = findHeaderIndices(headerRow, [COLUMN_HEADERS.HIGHLIGHT]);
    const colIndex = headerIndices[COLUMN_HEADERS.HIGHLIGHT] + 1;

    const cell = sheet.getRange(rowIndex, colIndex);
    const current = !!cell.getValue();
    const newValue = !current;
    cell.setValue(newValue);
    return { status: 'ok', highlight: newValue };
  } catch (error) {
    console.error('toggleHighlight Error:', error);
    return { status: 'error', message: `エラーが発生しました: ${error.message}` };
  } finally {
    lock.releaseLock();
  }
}

function getAppSettings() {
  const properties = PropertiesService.getScriptProperties();
  return {
    isPublished: properties.getProperty(APP_PROPERTIES.IS_PUBLISHED) === 'true',
    activeSheetName: properties.getProperty(APP_PROPERTIES.ACTIVE_SHEET),
<<<<<<< HEAD
    reactionCountEnabled: properties.getProperty(APP_PROPERTIES.REACTION_COUNT_ENABLED) === 'true'
=======
    showReactionCount: properties.getProperty(APP_PROPERTIES.SHOW_REACTION_COUNT) === 'true'
>>>>>>> a547f26c
  };
}

function getRosterMap() {
  const cache = CacheService.getScriptCache();
  const cachedMap = cache.get(CACHE_KEYS.ROSTER);
  if (cachedMap) { return JSON.parse(cachedMap); }
  const sheet = SpreadsheetApp.getActiveSpreadsheet().getSheetByName(ROSTER_CONFIG.SHEET_NAME);
  if (!sheet) { console.error(`名簿シート「${ROSTER_CONFIG.SHEET_NAME}」が見つかりません。`); return {}; }
  const rosterValues = sheet.getDataRange().getValues();
  const rosterHeaders = rosterValues.shift();
  const lastNameIndex = rosterHeaders.indexOf(ROSTER_CONFIG.HEADER_LAST_NAME);
  const firstNameIndex = rosterHeaders.indexOf(ROSTER_CONFIG.HEADER_FIRST_NAME);
  const nicknameIndex = rosterHeaders.indexOf(ROSTER_CONFIG.HEADER_NICKNAME);
  const emailIndex = rosterHeaders.indexOf(ROSTER_CONFIG.HEADER_EMAIL);
  if (lastNameIndex === -1 || firstNameIndex === -1 || emailIndex === -1) { throw new Error(`名簿シート「${ROSTER_CONFIG.SHEET_NAME}」に必要な列が見つかりません。`); }
  const nameMap = {};
  rosterValues.forEach(row => {
    const email = row[emailIndex];
    const lastName = row[lastNameIndex];
    const firstName = row[firstNameIndex];
    const nickname = (nicknameIndex !== -1 && row[nicknameIndex]) ? row[nicknameIndex] : ''; 
    if (email && lastName && firstName) {
      const fullName = `${lastName} ${firstName}`;
      nameMap[email] = nickname ? `${fullName} (${nickname})` : fullName;
    }
  });
  cache.put(CACHE_KEYS.ROSTER, JSON.stringify(nameMap), 21600);
  return nameMap;
}

function getAndCacheHeaderIndices(sheetName, headerRow) {
  const cache = CacheService.getScriptCache();
  const cacheKey = CACHE_KEYS.HEADERS(sheetName);
  const cachedHeaders = cache.get(cacheKey);
  if (cachedHeaders) { return JSON.parse(cachedHeaders); }
  const indices = findHeaderIndices(headerRow, Object.values(COLUMN_HEADERS));
  cache.put(cacheKey, JSON.stringify(indices), 21600);
  return indices;
}

function findHeaderIndices(sheetHeaders, requiredHeaders) {
  const indices = {};
  const normalize = h => (typeof h === 'string' ? h.replace(/\s+/g, '') : h);
  const normalizedHeaders = sheetHeaders.map(normalize);
  const missingHeaders = [];
  requiredHeaders.forEach(headerName => {
    const index = normalizedHeaders.indexOf(normalize(headerName));
    if (index !== -1) {
      indices[headerName] = index;
    } else {
      missingHeaders.push(headerName);
    }
  });
  if (missingHeaders.length > 0) {
    throw new Error(`必須ヘッダーが見つかりません: [${missingHeaders.join(', ')}]`);
  }
  return indices;
}

// Export for Jest testing
if (typeof module !== 'undefined') {
  module.exports = {
    COLUMN_HEADERS,
    findHeaderIndices,
    getSheetData,
    getAdminSettings,
    doGet,
    addReaction,
    toggleHighlight,
    saveReactionCountSetting,
    getAppSettings,
    doGet,
    groupSimilarOpinions,
    getWebAppUrl,
    saveWebAppUrl,
    getWebAppUrlFromProps,
  };
}

function clearRosterCache() {
  const cache = CacheService.getScriptCache();
  const cacheKey = CACHE_KEYS.ROSTER;
  cache.remove(cacheKey);
  console.log(`名簿キャッシュ（キー: ${cacheKey}）を削除しました。`);
  try {
    SpreadsheetApp.getUi().alert('名簿のキャッシュをリセットしました。');
  } catch (e) { /* no-op */ }
}
<|MERGE_RESOLUTION|>--- conflicted
+++ resolved
@@ -36,11 +36,7 @@
   DISPLAY_MODE: 'DISPLAY_MODE',
   WEB_APP_URL: 'WEB_APP_URL',
   ADMIN_EMAILS: 'ADMIN_EMAILS',
-<<<<<<< HEAD
   REACTION_COUNT_ENABLED: 'REACTION_COUNT_ENABLED'
-=======
-  SHOW_REACTION_COUNT: 'SHOW_REACTION_COUNT'
->>>>>>> a547f26c
 };
 
 /**
@@ -106,11 +102,7 @@
     displayMode: properties.getProperty(APP_PROPERTIES.DISPLAY_MODE) || 'anonymous',
     adminEmails: adminEmails,
     currentUserEmail: currentUser,
-<<<<<<< HEAD
     reactionCountEnabled: properties.getProperty(APP_PROPERTIES.REACTION_COUNT_ENABLED) === 'true'
-=======
-    showReactionCount: properties.getProperty(APP_PROPERTIES.SHOW_REACTION_COUNT) === 'true'
->>>>>>> a547f26c
   };
 }
 
@@ -171,17 +163,10 @@
   return '管理者メールアドレスを更新しました。';
 }
 
-<<<<<<< HEAD
 function saveReactionCountSetting(enabled) {
   const value = enabled ? 'true' : 'false';
   saveSettings({ [APP_PROPERTIES.REACTION_COUNT_ENABLED]: value });
   return `リアクション数表示を${enabled ? '有効' : '無効'}にしました。`;
-=======
-function saveReactionCountSetting(show) {
-  const value = show ? 'true' : 'false';
-  saveSettings({ [APP_PROPERTIES.SHOW_REACTION_COUNT]: value });
-  return 'リアクション数表示設定を更新しました。';
->>>>>>> a547f26c
 }
 
 function getAdminEmails() {
@@ -545,11 +530,7 @@
   return {
     isPublished: properties.getProperty(APP_PROPERTIES.IS_PUBLISHED) === 'true',
     activeSheetName: properties.getProperty(APP_PROPERTIES.ACTIVE_SHEET),
-<<<<<<< HEAD
     reactionCountEnabled: properties.getProperty(APP_PROPERTIES.REACTION_COUNT_ENABLED) === 'true'
-=======
-    showReactionCount: properties.getProperty(APP_PROPERTIES.SHOW_REACTION_COUNT) === 'true'
->>>>>>> a547f26c
   };
 }
 
