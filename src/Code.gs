/**
 * @fileoverview StudyQuest - みんなの回答ボード
 * ★【管理者メニュー実装版】スプレッドシートのカスタムメニューからアプリを管理する機能を実装。
 */

// =================================================================
// 定数定義
// =================================================================
const COLUMN_HEADERS = {
  EMAIL: 'メールアドレス',
  CLASS: 'クラスを選択してください。',
  OPINION: 'これまでの学んだことや、経験したことから、根からとり入れた水は、植物のからだのどこを通るのか予想しましょう。',
  REASON: '予想したわけを書きましょう。',
  UNDERSTAND: 'なるほど！',
  LIKE: 'いいね！',
  CURIOUS: 'もっと知りたい！',
  HIGHLIGHT: 'Highlight'
};
const CACHE_KEYS = {
  ROSTER: 'roster_name_map_v3',
  HEADERS: (sheetName) => `headers_${sheetName}_v1`
};
const ROSTER_CONFIG = {
  SHEET_NAME: 'sheet 1',
  HEADER_LAST_NAME: '姓',
  HEADER_FIRST_NAME: '名',
  HEADER_NICKNAME: 'ニックネーム',
  HEADER_EMAIL: 'Googleアカウント'
};
const SCORING_CONFIG = {
  LIKE_MULTIPLIER_FACTOR: 0.05 // 各リアクション1件ごとにスコアが5%増加
};
const APP_PROPERTIES = {
  ACTIVE_SHEET: 'ACTIVE_SHEET_NAME',
  IS_PUBLISHED: 'IS_PUBLISHED',
  DISPLAY_MODE: 'DISPLAY_MODE',
  WEB_APP_URL: 'WEB_APP_URL',
  ADMIN_EMAILS: 'ADMIN_EMAILS',
  REACTION_COUNT_ENABLED: 'REACTION_COUNT_ENABLED',
  SCORE_SORT_ENABLED: 'SCORE_SORT_ENABLED'
};

/**
 * Save multiple script properties at once.
 * If a value is null or undefined the property is removed.
 * @param {Object<string, any>} settings Key-value pairs to store.
 */
function saveSettings(settings) {
  const props = PropertiesService.getScriptProperties();
  Object.keys(settings || {}).forEach(key => {
    const value = settings[key];
    if (value === null || value === undefined) {
      props.deleteProperty(key);
    } else {
      props.setProperty(key, String(value));
    }
  });
}


// =================================================================
// スプレッドシートのカスタムメニュー
// =================================================================
/**
 * スプレッドシートを開いた時に「アプリ管理」メニューを追加します。
 */
function onOpen() {
  SpreadsheetApp.getUi()
      .createMenu('アプリ管理')
      .addSeparator()
      .addToUi();

}

/**
 * 管理パネルの初期化に必要なデータを取得します。
 * @returns {object} - 現在の公開状態とシートのリスト
 */
function getAdminSettings() {
  const properties = PropertiesService.getScriptProperties();
  const allSheets = getSheets(); // 既存の関数を再利用
  const adminEmailsRaw = properties.getProperty(APP_PROPERTIES.ADMIN_EMAILS) || '';
  const adminEmails = adminEmailsRaw ? adminEmailsRaw.split(',').map(e => e.trim()).filter(Boolean) : [];
  let currentUser = '';
  try {
   currentUser = Session.getActiveUser().getEmail();
  } catch (e) {}
  return {
    isPublished: properties.getProperty(APP_PROPERTIES.IS_PUBLISHED) === 'true',
    activeSheetName: properties.getProperty(APP_PROPERTIES.ACTIVE_SHEET),
    allSheets: allSheets,
    displayMode: properties.getProperty(APP_PROPERTIES.DISPLAY_MODE) || 'anonymous',
    adminEmails: adminEmails,
    currentUserEmail: currentUser,
    reactionCountEnabled: properties.getProperty(APP_PROPERTIES.REACTION_COUNT_ENABLED) === 'true',
    scoreSortEnabled: properties.getProperty(APP_PROPERTIES.SCORE_SORT_ENABLED) === 'true'
  };
}

/**
 * 指定されたシートでアプリを公開します。
 * @param {string} sheetName - 公開するシート名。
 */
function publishApp(sheetName) {
  if (!isUserAdmin()) {
    throw new Error('管理者のみ実行できます。');
  }
  if (!sheetName) {
    throw new Error('シート名が指定されていません。');
  }
  saveSettings({
    [APP_PROPERTIES.IS_PUBLISHED]: 'true',
    [APP_PROPERTIES.ACTIVE_SHEET]: sheetName
  });
  return `「${sheetName}」を公開しました。`;
}

/**
 * アプリの公開を終了します。
 */
function unpublishApp() {
  if (!isUserAdmin()) {
    throw new Error('管理者のみ実行できます。');
  }
  saveSettings({
    [APP_PROPERTIES.IS_PUBLISHED]: 'false',
    [APP_PROPERTIES.ACTIVE_SHEET]: null
  });
  return 'アプリを非公開にしました。';
}

/**
 * 表示モードを保存します。
 * @param {string} mode - 'anonymous' または 'named'
 */
function saveDisplayMode(mode) {
  const value = mode === 'named' ? 'named' : 'anonymous';
  saveSettings({ [APP_PROPERTIES.DISPLAY_MODE]: value });
  return `表示モードを${value === 'named' ? '記名' : '匿名'}に設定しました。`;
}

/**
* 管理者メールアドレスを保存します。
* @param {string|Array} emails - カンマ区切りのメールアドレス文字列または配列
*/
function saveAdminEmails(emails) {
 let value;
  if (Array.isArray(emails)) {
    value = emails.map(e => e.trim()).filter(Boolean).join(',');
  } else {
    value = (emails || '').split(',').map(e => e.trim()).filter(Boolean).join(',');
  }
 saveSettings({ [APP_PROPERTIES.ADMIN_EMAILS]: value });
  return '管理者メールアドレスを更新しました。';
}

function saveReactionCountSetting(enabled) {
  const value = enabled ? 'true' : 'false';
  saveSettings({ [APP_PROPERTIES.REACTION_COUNT_ENABLED]: value });
  return `リアクション数表示を${enabled ? '有効' : '無効'}にしました。`;
}

function saveScoreSortSetting(enabled) {
  const value = enabled ? 'true' : 'false';
  saveSettings({ [APP_PROPERTIES.SCORE_SORT_ENABLED]: value });
  return `スコア順ソートを${enabled ? '有効' : '無効'}にしました。`;
}

function getAdminEmails() {
 const str = PropertiesService.getScriptProperties()
     .getProperty(APP_PROPERTIES.ADMIN_EMAILS) || '';
 return str.split(',').map(e => e.trim()).filter(Boolean);
}

function isUserAdmin() {
  const admins = getAdminEmails();
  let email = '';
  try {
    email = Session.getActiveUser().getEmail();
  } catch (e) {}
  return admins.includes(email);
}



// =================================================================
// GAS Webアプリケーションのエントリーポイント
// =================================================================
function doGet(e) {
  const settings = getAppSettings();
  let userEmail;
  try {
    userEmail = Session.getActiveUser().getEmail();
  } catch (e) {
    userEmail = '匿名ユーザー';
  }

<<<<<<< HEAD
  const adminEmails = getAdminEmails();
  const isAdmin = adminEmails.includes(userEmail);
=======
  const isAdmin = isUserAdmin();
>>>>>>> 3a171bc6
  const view = e && e.parameter && e.parameter.view;

  if (isAdmin && view !== 'board') {
    const template = HtmlService.createTemplateFromFile('Unpublished');
    template.userEmail = userEmail;
    template.isAdmin = isAdmin;
    return template.evaluate().setTitle('公開終了');
  }

  if (!settings.isPublished && !(isAdmin && view === 'board')) {
    const template = HtmlService.createTemplateFromFile('Unpublished');
    template.userEmail = userEmail;
    template.isAdmin = isAdmin;
    return template.evaluate().setTitle('公開終了');
  }
  
  if (!settings.activeSheetName) {
    return HtmlService.createHtmlOutput('エラー: 表示するシートが設定されていません。スプレッドシートの「アプリ管理」メニューから設定してください。').setTitle('エラー');
  }

  // ★変更: Page.html にもメールアドレスを渡す
  const template = HtmlService.createTemplateFromFile('Page');
  template.userEmail = userEmail; // この行を追加
  template.isAdmin = isAdmin;
  template.showCounts = settings.reactionCountEnabled;
  return template.evaluate()
      .setTitle('StudyQuest - みんなのかいとうボード')
      .addMetaTag('viewport', 'width=device-width, initial-scale=1');
}


// =================================================================
// クライアントサイドから呼び出される関数
// =================================================================

/**
 * サーバー側で設定されたシートのデータを取得します。
 */

function getPublishedSheetData(classFilter, sortMode) {
  sortMode = sortMode || 'newest';
  const settings = getAppSettings();
  const sheetName = settings.activeSheetName;
  const isAdmin = isUserAdmin();

  if (!sheetName) {
    throw new Error('表示するシートが設定されていません。');
  }

  // 既存のgetSheetDataロジックを再利用
  const data = getSheetData(sheetName, classFilter, sortMode);

  // ★改善: フロントエンドでシート名を表示できるよう、レスポンスに含める
  return {
    sheetName: sheetName,
    header: data.header,
    rows: data.rows
  };
}


function getWebAppUrl() {
  try {
    return ScriptApp.getService().getUrl();
  } catch (e) {
    return '';
  }
}

function saveWebAppUrl(url) {
  if (!url) {
    try {
      url = ScriptApp.getService().getUrl();
    } catch (e) {
      url = '';
    }
  }
  saveSettings({ [APP_PROPERTIES.WEB_APP_URL]: url });
}

function getWebAppUrlFromProps() {
  return PropertiesService.getScriptProperties().getProperty(APP_PROPERTIES.WEB_APP_URL) || '';
}


// =================================================================
// 内部処理関数
// =================================================================
function getSheets() {
  try {
    const allSheets = SpreadsheetApp.getActiveSpreadsheet().getSheets();
    const visibleSheets = allSheets.filter(sheet => !sheet.isSheetHidden());
    return visibleSheets.map(sheet => sheet.getName());
  } catch (error) {
    console.error('getSheets Error:', error);
    throw new Error('シート一覧の取得に失敗しました。');
  }
}

function getSheetData(sheetName, classFilter, sortMode) {
  sortMode = sortMode || 'newest';
  const isAdmin = isUserAdmin();
  try {
    const sheet = SpreadsheetApp.getActiveSpreadsheet().getSheetByName(sheetName);
    if (!sheet) throw new Error(`指定されたシート「${sheetName}」が見つかりません。`);

    const allValues = sheet.getDataRange().getValues();
    if (allValues.length < 1) return { header: "シートにデータがありません", rows: [] };
    
  const userEmail = Session.getActiveUser().getEmail();
  const headerIndices = getAndCacheHeaderIndices(sheetName, allValues[0]);
  const dataRows = allValues.slice(1);
  const emailToNameMap = getRosterMap();
  let displayMode = PropertiesService.getScriptProperties()
      .getProperty(APP_PROPERTIES.DISPLAY_MODE) || 'anonymous';
  if (!isAdmin) {
    displayMode = 'anonymous';
  }

    const filteredRows = dataRows.filter(row => {
      if (!classFilter || classFilter === 'すべて') return true;
      const className = row[headerIndices[COLUMN_HEADERS.CLASS]];
      return className === classFilter;
    });

    const rows = filteredRows.map((row, i) => {
      const email = row[headerIndices[COLUMN_HEADERS.EMAIL]];
      const opinion = row[headerIndices[COLUMN_HEADERS.OPINION]];

      if (email && opinion) {
        const understandStr = row[headerIndices[COLUMN_HEADERS.UNDERSTAND]] || '';
        const likeStr = row[headerIndices[COLUMN_HEADERS.LIKE]] || '';
        const curiousStr = row[headerIndices[COLUMN_HEADERS.CURIOUS]] || '';
        const understandArr = understandStr ? understandStr.toString().split(',').filter(Boolean) : [];
        const likeArr = likeStr ? likeStr.toString().split(',').filter(Boolean) : [];
        const curiousArr = curiousStr ? curiousStr.toString().split(',').filter(Boolean) : [];
        const reason = row[headerIndices[COLUMN_HEADERS.REASON]] || '';
        const highlightVal = row[headerIndices[COLUMN_HEADERS.HIGHLIGHT]];
        const highlight = String(highlightVal).toLowerCase() === 'true';

        const reactions = {
          UNDERSTAND: { count: understandArr.length, reacted: userEmail ? understandArr.includes(userEmail) : false },
          LIKE: { count: likeArr.length, reacted: userEmail ? likeArr.includes(userEmail) : false },
          CURIOUS: { count: curiousArr.length, reacted: userEmail ? curiousArr.includes(userEmail) : false },
        };

        const totalReactions = reactions.UNDERSTAND.count + reactions.LIKE.count + reactions.CURIOUS.count;
        const baseScore = reason.length;
        const likeMultiplier = 1 + (totalReactions * SCORING_CONFIG.LIKE_MULTIPLIER_FACTOR);
        const totalScore = baseScore * likeMultiplier;
        const actualName = emailToNameMap[email] || email.split('@')[0];
        const name = displayMode === 'named' ? actualName : '匿名';
        return {
          rowIndex: i + 2,
          name: name,
          class: row[headerIndices[COLUMN_HEADERS.CLASS]] || '未分類',
          opinion: opinion,
          reason: reason,
          reactions: reactions,
          highlight: highlight,
          score: totalScore
        };
      }
      return null;
    }).filter(Boolean);

    switch (sortMode) {
      case 'newest':
        rows.sort((a, b) => b.rowIndex - a.rowIndex);
        break;
      case 'random':
        rows.sort(() => Math.random() - 0.5);
        break;
      default:
        rows.sort((a, b) => b.score - a.score);
        break;
    }
    return { header: COLUMN_HEADERS.OPINION, rows: rows };
  } catch(e) {
    console.error(`getSheetData Error for sheet "${sheetName}":`, e);
    throw new Error(`データの取得中にエラーが発生しました: ${e.message}`);
  }
}

function addReaction(rowIndex, reactionKey) {
  const lock = LockService.getScriptLock();
  try {
    if (!lock.tryLock(10000)) {
      return { status: 'error', message: '他のユーザーが操作中です。しばらく待ってから再試行してください。' };
    }
    const userEmail = Session.getActiveUser().getEmail();
    if (!userEmail) return { status: 'error', message: 'ログインしていないため、操作できません。' };
    const settings = getAppSettings();
    const sheet = SpreadsheetApp.getActiveSpreadsheet().getSheetByName(settings.activeSheetName);
    if (!sheet) throw new Error(`シート '${settings.activeSheetName}' が見つかりません。`);

    const headerRow = sheet.getRange(1, 1, 1, sheet.getLastColumn()).getValues()[0];
    if (!COLUMN_HEADERS[reactionKey]) {
      throw new Error(`Unknown reaction: ${reactionKey}`);
    }
    const reactionHeaders = [COLUMN_HEADERS.UNDERSTAND, COLUMN_HEADERS.LIKE, COLUMN_HEADERS.CURIOUS];
    const headerIndices = findHeaderIndices(headerRow, reactionHeaders);
    const colIndices = {
      UNDERSTAND: headerIndices[COLUMN_HEADERS.UNDERSTAND] + 1,
      LIKE: headerIndices[COLUMN_HEADERS.LIKE] + 1,
      CURIOUS: headerIndices[COLUMN_HEADERS.CURIOUS] + 1,
    };

    const selectedHeader = COLUMN_HEADERS[reactionKey];
    const selectedCol = colIndices[reactionKey];

    // Retrieve current lists for all reactions
    const lists = {};
    Object.keys(colIndices).forEach(key => {
      const cell = sheet.getRange(rowIndex, colIndices[key]);
      const str = cell.getValue().toString();
      lists[key] = { cell: cell, arr: str ? str.split(',').filter(Boolean) : [] };
    });

    const wasReacted = lists[reactionKey].arr.includes(userEmail);

    // Remove user from all reactions
    Object.keys(lists).forEach(key => {
      const idx = lists[key].arr.indexOf(userEmail);
      if (idx > -1) lists[key].arr.splice(idx, 1);
    });

    // If user wasn't toggling off the same reaction, add them to selected
    if (!wasReacted) {
      lists[reactionKey].arr.push(userEmail);
    }

    // Write back all values
    Object.keys(lists).forEach(key => {
      lists[key].cell.setValue(lists[key].arr.join(','));
    });

    return { status: 'ok', reaction: reactionKey, newScore: lists[reactionKey].arr.length };
  } catch (error) {
    console.error('addReaction Error:', error);
    return { status: 'error', message: `エラーが発生しました: ${error.message}` };
  } finally {
    try {
      lock.releaseLock();
    } catch (e) {
      // already released
    }
  }
}

function toggleHighlight(rowIndex) {
  if (!isUserAdmin()) {
    throw new Error('管理者のみ実行できます。');
  }
  const lock = LockService.getScriptLock();
  lock.waitLock(10000);
  try {
    const settings = getAppSettings();
    const sheet = SpreadsheetApp.getActiveSpreadsheet().getSheetByName(settings.activeSheetName);
    if (!sheet) throw new Error(`シート '${settings.activeSheetName}' が見つかりません。`);

    const headerRow = sheet.getRange(1, 1, 1, sheet.getLastColumn()).getValues()[0];
    const headerIndices = findHeaderIndices(headerRow, [COLUMN_HEADERS.HIGHLIGHT]);
    const colIndex = headerIndices[COLUMN_HEADERS.HIGHLIGHT] + 1;

    const cell = sheet.getRange(rowIndex, colIndex);
    const current = !!cell.getValue();
    const newValue = !current;
    cell.setValue(newValue);
    return { status: 'ok', highlight: newValue };
  } catch (error) {
    console.error('toggleHighlight Error:', error);
    return { status: 'error', message: `エラーが発生しました: ${error.message}` };
  } finally {
    lock.releaseLock();
  }
}

function getAppSettings() {
  const properties = PropertiesService.getScriptProperties();
  return {
    isPublished: properties.getProperty(APP_PROPERTIES.IS_PUBLISHED) === 'true',
    activeSheetName: properties.getProperty(APP_PROPERTIES.ACTIVE_SHEET),
    reactionCountEnabled: properties.getProperty(APP_PROPERTIES.REACTION_COUNT_ENABLED) === 'true',
    scoreSortEnabled: properties.getProperty(APP_PROPERTIES.SCORE_SORT_ENABLED) === 'true'
  };
}

function getRosterMap() {
  const cache = CacheService.getScriptCache();
  const cachedMap = cache.get(CACHE_KEYS.ROSTER);
  if (cachedMap) { return JSON.parse(cachedMap); }
  const sheet = SpreadsheetApp.getActiveSpreadsheet().getSheetByName(ROSTER_CONFIG.SHEET_NAME);
  if (!sheet) { console.error(`名簿シート「${ROSTER_CONFIG.SHEET_NAME}」が見つかりません。`); return {}; }
  const rosterValues = sheet.getDataRange().getValues();
  const rosterHeaders = rosterValues.shift();
  const lastNameIndex = rosterHeaders.indexOf(ROSTER_CONFIG.HEADER_LAST_NAME);
  const firstNameIndex = rosterHeaders.indexOf(ROSTER_CONFIG.HEADER_FIRST_NAME);
  const nicknameIndex = rosterHeaders.indexOf(ROSTER_CONFIG.HEADER_NICKNAME);
  const emailIndex = rosterHeaders.indexOf(ROSTER_CONFIG.HEADER_EMAIL);
  if (lastNameIndex === -1 || firstNameIndex === -1 || emailIndex === -1) { throw new Error(`名簿シート「${ROSTER_CONFIG.SHEET_NAME}」に必要な列が見つかりません。`); }
  const nameMap = {};
  rosterValues.forEach(row => {
    const email = row[emailIndex];
    const lastName = row[lastNameIndex];
    const firstName = row[firstNameIndex];
    const nickname = (nicknameIndex !== -1 && row[nicknameIndex]) ? row[nicknameIndex] : ''; 
    if (email && lastName && firstName) {
      const fullName = `${lastName} ${firstName}`;
      nameMap[email] = nickname ? `${fullName} (${nickname})` : fullName;
    }
  });
  cache.put(CACHE_KEYS.ROSTER, JSON.stringify(nameMap), 21600);
  return nameMap;
}

function getAndCacheHeaderIndices(sheetName, headerRow) {
  const cache = CacheService.getScriptCache();
  const cacheKey = CACHE_KEYS.HEADERS(sheetName);
  const cachedHeaders = cache.get(cacheKey);
  if (cachedHeaders) { return JSON.parse(cachedHeaders); }
  const indices = findHeaderIndices(headerRow, Object.values(COLUMN_HEADERS));
  cache.put(cacheKey, JSON.stringify(indices), 21600);
  return indices;
}

function findHeaderIndices(sheetHeaders, requiredHeaders) {
  const indices = {};
  const normalize = h => (typeof h === 'string' ? h.replace(/\s+/g, '') : h);
  const normalizedHeaders = sheetHeaders.map(normalize);
  const missingHeaders = [];
  requiredHeaders.forEach(headerName => {
    const index = normalizedHeaders.indexOf(normalize(headerName));
    if (index !== -1) {
      indices[headerName] = index;
    } else {
      missingHeaders.push(headerName);
    }
  });
  if (missingHeaders.length > 0) {
    throw new Error(`必須ヘッダーが見つかりません: [${missingHeaders.join(', ')}]`);
  }
  return indices;
}

// Export for Jest testing
if (typeof module !== 'undefined') {
  module.exports = {
    COLUMN_HEADERS,
    findHeaderIndices,
    getSheetData,
    getAdminSettings,
    doGet,
    addReaction,
    toggleHighlight,
    saveReactionCountSetting,
    saveScoreSortSetting,
    getAppSettings,
    getWebAppUrl,
    saveWebAppUrl,
    getWebAppUrlFromProps,
  };
}<|MERGE_RESOLUTION|>--- conflicted
+++ resolved
@@ -194,13 +194,8 @@
   } catch (e) {
     userEmail = '匿名ユーザー';
   }
-
-<<<<<<< HEAD
   const adminEmails = getAdminEmails();
   const isAdmin = adminEmails.includes(userEmail);
-=======
-  const isAdmin = isUserAdmin();
->>>>>>> 3a171bc6
   const view = e && e.parameter && e.parameter.view;
 
   if (isAdmin && view !== 'board') {
@@ -244,7 +239,9 @@
   sortMode = sortMode || 'newest';
   const settings = getAppSettings();
   const sheetName = settings.activeSheetName;
-  const isAdmin = isUserAdmin();
+  const isAdmin = 
+        
+        ();
 
   if (!sheetName) {
     throw new Error('表示するシートが設定されていません。');
