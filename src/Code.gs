--- conflicted
+++ resolved
@@ -73,27 +73,19 @@
 function getAdminSettings() {
   const properties = PropertiesService.getScriptProperties();
   const allSheets = getSheets(); // 既存の関数を再利用
-<<<<<<< HEAD
-  const adminEmails = getAdminEmails();
-  let currentUser = '';
-  try {
-    currentUser = Session.getActiveUser().getEmail();
-  } catch (e) {}
-=======
   const adminEmailsRaw = properties.getProperty(APP_PROPERTIES.ADMIN_EMAILS) || '';
   const adminEmails = adminEmailsRaw ? adminEmailsRaw.split(',').map(e => e.trim()).filter(Boolean) : [];
->>>>>>> 683b4374
+  let currentUser = '';
+  try {
+   currentUser = Session.getActiveUser().getEmail();
+  } catch (e) {}
   return {
     isPublished: properties.getProperty(APP_PROPERTIES.IS_PUBLISHED) === 'true',
     activeSheetName: properties.getProperty(APP_PROPERTIES.ACTIVE_SHEET),
     allSheets: allSheets,
     displayMode: properties.getProperty(APP_PROPERTIES.DISPLAY_MODE) || 'anonymous',
-<<<<<<< HEAD
     adminEmails: adminEmails,
     currentUserEmail: currentUser
-=======
-    adminEmails: adminEmails
->>>>>>> 683b4374
   };
 }
 
@@ -135,37 +127,28 @@
   return `表示モードを${value === 'named' ? '記名' : '匿名'}に設定しました。`;
 }
 
-<<<<<<< HEAD
-function setAdminEmails(emailList) {
-  const props = PropertiesService.getScriptProperties();
-  if (Array.isArray(emailList)) {
-    props.setProperty(APP_PROPERTIES.ADMIN_EMAILS, emailList.join(','));
-  } else {
-    props.setProperty(APP_PROPERTIES.ADMIN_EMAILS, emailList || '');
-  }
+/**
+* 管理者メールアドレスを保存します。
+* @param {string|Array} emails - カンマ区切りのメールアドレス文字列または配列
+*/
+function saveAdminEmails(emails) {
+ const properties = PropertiesService.getScriptProperties();
+ let value;
+ if (Array.isArray(emails)) {
+   value = emails.map(e => e.trim()).filter(Boolean).join(',');
+ } else {
+   value = (emails || '').split(',').map(e => e.trim()).filter(Boolean).join(',');
+ }
+ properties.setProperty(APP_PROPERTIES.ADMIN_EMAILS, value);
+ logDebug(`Admin emails updated: ${value}`);
+ return '管理者メールアドレスを更新しました。';
 }
 
 function getAdminEmails() {
-  const str = PropertiesService.getScriptProperties()
-      .getProperty(APP_PROPERTIES.ADMIN_EMAILS) || '';
-  return str.split(',').map(e => e.trim()).filter(Boolean);
-}
-
-function saveAdminEmails(emailList) {
-  setAdminEmails(emailList);
-  return '管理者メールアドレスを保存しました。';
-=======
-/**
- * 管理者メールアドレスを保存します。
- * @param {string} emails - カンマ区切りのメールアドレス文字列
- */
-function saveAdminEmails(emails) {
-  const properties = PropertiesService.getScriptProperties();
-  const value = (emails || '').split(',').map(e => e.trim()).filter(Boolean).join(',');
-  properties.setProperty(APP_PROPERTIES.ADMIN_EMAILS, value);
-  logDebug(`Admin emails updated: ${value}`);
-  return '管理者メールアドレスを更新しました。';
->>>>>>> 683b4374
+ const str = PropertiesService.getScriptProperties()
+     .getProperty(APP_PROPERTIES.ADMIN_EMAILS) || '';
+ return str.split(',').map(e => e.trim()).filter(Boolean);
+}
 }
 
 
