--- conflicted
+++ resolved
@@ -906,57 +906,42 @@
 }
 
 function getWebAppUrl() {
-  const props = PropertiesService.getScriptProperties();
-<<<<<<< HEAD
-  const deployId = props.getProperty('DEPLOY_ID');
-  let stored = (props.getProperty('WEB_APP_URL') || '').trim();
-
-  if (stored) {
-    const converted = convertPreviewUrl(stored, deployId);
-    if (converted !== stored) {
-      props.setProperties({ WEB_APP_URL: converted.trim() });
-      stored = converted.trim();
-    }
-  }
-
-=======
-  let stored = (props.getProperty('WEB_APP_URL') || '').trim();
->>>>>>> 84af380c
-  let current = '';
-  try {
-    if (typeof ScriptApp !== 'undefined') {
-      current = ScriptApp.getService().getUrl();
-    }
-  } catch (e) {
-    current = '';
-<<<<<<< HEAD
-  }
-
-  if (current) {
-    current = convertPreviewUrl(current, deployId);
-    const currOrigin = getUrlOrigin(current);
-    const storedOrigin = getUrlOrigin(stored);
-    if (!stored || (storedOrigin && currOrigin && currOrigin !== storedOrigin)) {
-      props.setProperties({ WEB_APP_URL: current.trim() });
-      stored = current.trim();
-    }
-  }
-
-=======
-  }
-
-  if (current) {
-    current = convertPreviewUrl(current, props.getProperty('DEPLOY_ID'));
-    const currOrigin = getUrlOrigin(current);
-    const storedOrigin = getUrlOrigin(stored);
-    if (!stored || (storedOrigin && currOrigin && currOrigin !== storedOrigin)) {
-      props.setProperties({ WEB_APP_URL: current.trim() });
-      stored = current.trim();
-    }
-  }
-
->>>>>>> 84af380c
-  return stored || current || '';
+  const props = PropertiesService.getScriptProperties();
+  // deployIdを最初に取得しており、見通しが良い
+  const deployId = props.getProperty('DEPLOY_ID'); 
+  let stored = (props.getProperty('WEB_APP_URL') || '').trim();
+
+  // ★★★ このブロックが重要 ★★★
+  // 保存済みのURLが/dev形式の場合、正規の/exec形式に変換して保存し直す自己修正機能。
+  // これにより、プロパティに保存されるURLの形式が一貫する。
+  if (stored) {
+    const converted = convertPreviewUrl(stored, deployId);
+    if (converted !== stored) {
+      props.setProperties({ WEB_APP_URL: converted.trim() });
+      stored = converted.trim();
+    }
+  }
+
+  let current = '';
+  try {
+    if (typeof ScriptApp !== 'undefined') {
+      current = ScriptApp.getService().getUrl();
+    }
+  } catch (e) {
+    current = '';
+  }
+
+  if (current) {
+    current = convertPreviewUrl(current, deployId);
+    const currOrigin = getUrlOrigin(current);
+    const storedOrigin = getUrlOrigin(stored);
+    // 現在のURLと保存されているURLのドメインが異なる場合に更新するロジック
+    if (!stored || (storedOrigin && currOrigin && currOrigin !== storedOrigin)) {
+      props.setProperties({ WEB_APP_URL: current.trim() });
+      stored = current.trim();
+    }
+  }
+  return stored || current || '';
 }
 
 function saveDeployId(id) {
