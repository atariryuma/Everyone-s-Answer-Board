--- conflicted
+++ resolved
@@ -2614,7 +2614,6 @@
 
 // Open database spreadsheet
 function openDatabaseSpreadsheet() {
-<<<<<<< HEAD
   try {
     // 動的URL生成を試行
     const dynamicUrl = generateDynamicSheetUrl();
@@ -2681,16 +2680,6 @@
   } catch (error) {
     console.error('❌ 動的URL生成エラー:', error);
     return null;
-=======
-  const dynamicUrl = generateActiveSheetUrl();
-  
-  if (dynamicUrl) {
-    console.log('🔗 openDatabaseSpreadsheet: 動的URL使用', { url: dynamicUrl });
-    window.open(dynamicUrl, '_blank');
-  } else {
-    console.warn('⚠️ openDatabaseSpreadsheet: URLが生成できませんでした');
-    showMessage('スプレッドシートのURLが見つかりません。', 'warning');
->>>>>>> 5287b580
   }
 }
 
