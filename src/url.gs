--- conflicted
+++ resolved
@@ -42,15 +42,10 @@
 
   try {
     var currentUrl = computeWebAppUrl();
-<<<<<<< HEAD
-    if (cachedUrl !== currentUrl) {
-      cacheManager.remove(URL_CACHE_KEY);
-=======
     // キャッシュされたURLと現在のURLが異なる場合、キャッシュを更新
     if (cachedUrl !== currentUrl) {
       console.log('Cached URL is stale or incorrect. Updating cache.');
       cacheManager.remove(URL_CACHE_KEY); // 古いキャッシュを無効化
->>>>>>> b10c63fd
       cachedUrl = cacheManager.get(URL_CACHE_KEY, function() {
         return currentUrl; // 最新のURLをキャッシュに保存
       }, { ttl: URL_CACHE_TTL });
