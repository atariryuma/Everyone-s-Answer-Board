--- conflicted
+++ resolved
@@ -94,11 +94,7 @@
         openAdmin: document.getElementById('open-admin'),
         openGroups: document.getElementById('open-groups'),
         adminEmails: document.getElementById('admin-emails'),
-<<<<<<< HEAD
-        saveAdminEmails: document.getElementById('save-admin-emails')
-=======
         saveAdminEmailsBtn: document.getElementById('save-admin-emails-btn')
->>>>>>> 683b4374
       };
 
       let selectedSheet = null;
@@ -108,16 +104,12 @@
         loadInitialState();
         elements.publishBtn.addEventListener('click', publish);
         elements.unpublishBtn.addEventListener('click', unpublish);
-<<<<<<< HEAD
-        elements.saveAdminEmails.addEventListener('click', () => {
+        elements.saveAdminEmailsBtn.addEventListener('click', () => {
           google.script.run
             .withSuccessHandler(() => showMessage('保存しました', 'green'))
             .withFailureHandler(showError)
             .saveAdminEmails(elements.adminEmails.value);
         });
-=======
-        elements.saveAdminEmailsBtn.addEventListener('click', saveAdminEmails);
->>>>>>> 683b4374
         elements.modeNamed.addEventListener('click', () => {
           if (!confirm('注意：生徒の心理的安全性を考慮し、通常は匿名表示を推奨します。本当に名前を表示しますか？')) {
             elements.modeAnonymous.checked = true;
