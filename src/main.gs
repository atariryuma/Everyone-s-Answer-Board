--- conflicted
+++ resolved
@@ -15,17 +15,12 @@
 }
 
 /**
-<<<<<<< HEAD
  * JavaScript文字列エスケープ関数
-=======
- * JavaScript用の文字列エスケープ関数
->>>>>>> d73233b5
  * @param {string} str エスケープする文字列
  * @return {string} エスケープされた文字列
  */
 function escapeJavaScript(str) {
   if (!str) return '';
-<<<<<<< HEAD
   return str.toString()
     .replace(/\\/g, '\\\\')
     .replace(/'/g, "\\'")
@@ -33,25 +28,6 @@
     .replace(/\n/g, '\\n')
     .replace(/\r/g, '\\r')
     .replace(/\t/g, '\\t');
-=======
-  const original = str.toString();
-  const escaped = original
-    .replace(/\\/g, '\\\\')   // バックスラッシュ
-    .replace(/'/g, "\\'")     // シングルクォート
-    .replace(/"/g, '\\"')     // ダブルクォート
-    .replace(/\n/g, '\\n')    // 改行
-    .replace(/\r/g, '\\r')    // キャリッジリターン
-    .replace(/\t/g, '\\t')    // タブ
-    .replace(/\u2028/g, '\\u2028') // ラインセパレータ
-    .replace(/\u2029/g, '\\u2029'); // パラグラフセパレータ
-  
-  // デバッグログ
-  if (original !== escaped) {
-    console.log('escapeJavaScript:', { original, escaped });
-  }
-  
-  return escaped;
->>>>>>> d73233b5
 }
 
 // グローバル定数の定義
@@ -406,20 +382,8 @@
           template.userId = userInfo.userId;
           template.spreadsheetId = userInfo.spreadsheetId;
           template.ownerName = userInfo.adminEmail;
-<<<<<<< HEAD
           template.sheetName = config.publishedSheetName || sheetName;
           template.opinionHeader = escapeJavaScript(sheetConfig.opinionHeader || config.publishedSheetName || 'お題');
-=======
-          template.sheetName = escapeJavaScript(config.publishedSheetName || sheetName);
-          const rawOpinionHeader = sheetConfig.opinionHeader || config.publishedSheetName || 'お題';
-          
-          // Base64エンコードでテンプレート変数の問題を回避
-          const opinionHeaderBase64 = Utilities.base64Encode(rawOpinionHeader);
-          template.opinionHeader = opinionHeaderBase64;
-          template.opinionHeaderEncoded = true; // フラグを設定
-          template.cacheTimestamp = Date.now(); // キャッシュバスター
-          
->>>>>>> d73233b5
           template.displayMode = config.displayMode || 'anonymous';
           template.showCounts = config.showCounts !== undefined ? config.showCounts : true;
           template.showAdminFeatures = false; // Page.html is for public view, not admin
@@ -491,33 +455,15 @@
           template.userId = userInfo.userId;
           template.spreadsheetId = userInfo.spreadsheetId;
           template.ownerName = userInfo.adminEmail;
-<<<<<<< HEAD
           template.sheetName = config.publishedSheetName || sheetName;
           template.opinionHeader = escapeJavaScript(sheetConfig.opinionHeader || config.publishedSheetName || 'お題');
-=======
-          template.sheetName = escapeJavaScript(config.publishedSheetName || sheetName);
-          const rawOpinionHeader = sheetConfig.opinionHeader || config.publishedSheetName || 'お題';
-          
-          // Base64エンコードでテンプレート変数の問題を回避
-          const opinionHeaderBase64 = Utilities.base64Encode(rawOpinionHeader);
-          template.opinionHeader = opinionHeaderBase64;
-          template.opinionHeaderEncoded = true; // フラグを設定
-          template.cacheTimestamp = Date.now(); // キャッシュバスター
-          
->>>>>>> d73233b5
           template.displayMode = config.displayMode || 'anonymous';
           template.showCounts = config.showCounts !== undefined ? config.showCounts : true;
           template.showAdminFeatures = false; // Page.html is for public view, not admin
           template.isAdminUser = false; // Page.html is for public view, not admin
 
         } catch (e) {
-<<<<<<< HEAD
           template.opinionHeader = escapeJavaScript('お題の読込エラー');
-=======
-          template.opinionHeader = Utilities.base64Encode('お題の読込エラー');
-          template.opinionHeaderEncoded = true;
-          template.cacheTimestamp = Date.now();
->>>>>>> d73233b5
           template.userId = userInfo.userId;
           template.spreadsheetId = userInfo.spreadsheetId;
           template.ownerName = userInfo.adminEmail;
