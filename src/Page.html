--- conflicted
+++ resolved
@@ -198,26 +198,16 @@
       border-radius: var(--border-radius-lg);
     }
     .answer-card.highlighted {
-<<<<<<< HEAD
       border: 4px solid transparent;
-=======
-      border-color: transparent;
->>>>>>> fa54160c
       border-image: none !important;
       box-shadow: 0 0 15px rgba(250,204,21,0.6);
       transform: scale(1.02);
       animation: highlight-pulse 2s 3;
       z-index: 2;
-<<<<<<< HEAD
-      background:
-        linear-gradient(var(--glass-bg), var(--glass-bg)) padding-box,
-        linear-gradient(90deg, var(--color-accent), var(--color-primary)) border-box;
-=======
       background-image:
         linear-gradient(var(--glass-bg), var(--glass-bg)),
         linear-gradient(90deg, var(--color-accent), var(--color-primary));
       background-origin: padding-box, border-box;
->>>>>>> fa54160c
       background-clip: padding-box, border-box;
     }
     .answer-card:hover {
