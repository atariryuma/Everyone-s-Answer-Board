<!DOCTYPE html>
<html lang="ja">
<head>
  <meta charset="UTF-8" />
  <title>StudyQuest - みんなのかいとうボード</title>
  <meta name="viewport" content="width=device-width, initial-scale=1" />
  <link href="https://fonts.googleapis.com/css2?family=Press+Start+2P&display=swap" rel="stylesheet">
  <script src="https://cdn.tailwindcss.com"></script>
  <!-- GSAPアニメーションライブラリをdefer属性付きで読み込み、HTMLパースをブロックしないようにする -->
  <script src="https://cdnjs.cloudflare.com/ajax/libs/gsap/3.12.2/gsap.min.js" defer></script>
  <script>
    // アプリケーション設定とコンフィグ
    const CONFIG = {
      // デフォルト設定（学生モード）
      DEFAULT_MODE: {
        isStudentMode: true,
        showCounts: false,
        showAdminFeatures: false,
        showHighlightToggle: false,
        showScoreSort: false,
        showPublishControls: false,
        displayMode: 'anonymous'
      },
      
      // 管理者モード設定
      ADMIN_MODE: {
        isStudentMode: false,
        showCounts: true,
        showAdminFeatures: true,
        showHighlightToggle: true,
        showScoreSort: true,
        showPublishControls: true,
        displayMode: 'named'
      },
      
      // アニメーション設定
      ANIMATION: {
        CARD_FADE_DURATION: 0.5,
        CARD_MOVE_DURATION: 0.7,
        MODAL_DURATION: 0.3,
        HIGHLIGHT_PULSE_DURATION: 0.3
      },
      
      // ポーリング設定
      POLLING: {
        INTERVAL_MS: 15000,
        DEBOUNCE_MS: 200
      },
      
      // UI設定
      UI: {
        GRID_MIN_COLS: 2,
        GRID_MAX_COLS: 6,
        GRID_DEFAULT_COLS: 4,
        SKELETON_MULTIPLIER: 2
      }
    };

    // プレビューモード検出とモード設定
    const ModeManager = {
      isPreviewMode() {
        return window.location.protocol === 'file:' || 
               window.location.hostname === 'localhost' || 
               window.location.pathname.includes('preview') ||
               window.location.href.includes('preview');
      },
      
      applyMode(modeConfig) {
        Object.assign(window, modeConfig);
      },
      
      initializeMode() {
        // デフォルト設定を適用
        this.applyMode(CONFIG.DEFAULT_MODE);
        
        // プレビューモードの場合、URLハッシュに基づいて調整
        if (this.isPreviewMode()) {
          const targetMode = window.location.hash === '#admin' ? 
                           CONFIG.ADMIN_MODE : CONFIG.DEFAULT_MODE;
          this.applyMode(targetMode);
        }
      }
    };
    
    // モード初期化
    ModeManager.initializeMode();
  </script>
  <script>
    window.showCounts = <?= showCounts ?>;
    window.displayMode = '<?= displayMode ?>';
  </script>
  <style>
    /* カスタムプロパティ（CSS変数）定義 */
    :root {
      /* カラーパレット */
      --color-primary: #8be9fd;
      --color-primary-dark: #6272a4;
      --color-background: #1a1b26;
      --color-surface: rgba(26, 27, 38, 0.7);
      --color-text: #c0caf5;
      --color-text-secondary: #6272a4;
      --color-text-muted: rgba(255, 255, 255, 0.6);
      --color-border: rgba(255, 255, 255, 0.1);
      --color-accent: #facc15;
      --color-success: #50fa7b;
      --color-warning: #ffb86c;
      --color-error: #ff5555;
      
      /* アニメーション */
      --duration-fast: 0.2s;
      --duration-normal: 0.3s;
      --duration-slow: 0.5s;
      --ease-out: cubic-bezier(0.25, 0.46, 0.45, 0.94);
      --ease-in-out: cubic-bezier(0.645, 0.045, 0.355, 1);
      
      /* サイズ */
      --border-radius: 0.75rem;
      --border-radius-lg: 1rem;
      --shadow-sm: 0 1px 2px rgba(0, 0, 0, 0.05);
      --shadow-md: 0 4px 6px rgba(0, 0, 0, 0.1);
      --shadow-lg: 0 10px 15px rgba(0, 0, 0, 0.1);
      --shadow-glow: 0 0 15px var(--color-primary);
      
      /* ガラスエフェクト */
      --glass-bg: var(--color-surface);
      --glass-border: 1px solid var(--color-border);
      --glass-blur: blur(12px);
    }

    /* 基本スタイル */
    body {
      color: var(--color-text);
      background-color: var(--color-background);
      margin: 0; /* remove default margin for minimal top spacing */
    }
    
    /* ガラスパネル効果 */
    .glass-panel { 
      background: var(--glass-bg);
      backdrop-filter: var(--glass-blur);
      -webkit-backdrop-filter: var(--glass-blur);
      border: var(--glass-border);
    }
    /* インタラクティブ要素の共通スタイル */
    .interactive-element {
      transition: all var(--duration-fast) var(--ease-out);
      border-radius: var(--border-radius);
    }
    
    /* ゲームボタンのスタイル */
    .game-btn {
      transition: all var(--duration-fast) var(--ease-out);
      border-radius: var(--border-radius);
      border-bottom-width: 4px;
      text-shadow: 1px 1px 2px rgba(0,0,0,0.4);
    }
    .game-font {
      font-family: 'Press Start 2P', cursive;
    }
    .game-btn:not(:disabled):hover { 
      transform: translateY(-2px) scale(1.02); 
      box-shadow: var(--shadow-glow); 
    }
    .game-btn:active:not(:disabled) { 
      transform: translateY(2px); 
      border-bottom-width: 2px; 
      box-shadow: none; 
    }
    
    /* フォーム要素 */
    #classFilter, #sortOrder { 
      background-color: var(--color-primary-dark); 
      border: var(--glass-border); 
      color: var(--color-text); 
      border-radius: var(--border-radius); 
      padding: 0.25rem 0.5rem; 
    }
    
    /* フォーカス状態 */
    :focus-visible { 
      outline: 3px solid var(--color-primary); 
      outline-offset: 2px; 
      border-radius: var(--border-radius); 
    }
    
    /* レイアウト */
    header { position: sticky; top: 0; z-index: 5; }
    
    /* 回答カード */
    .answer-card { 
      will-change: transform, opacity;
      transition: all var(--duration-normal) var(--ease-out);
      border-radius: var(--border-radius-lg);
    }
    .answer-card.highlighted { 
      border-color: var(--color-accent); 
      box-shadow: 0 0 15px rgba(250,204,21,0.4); 
      transform: scale(1.02); 
    }
    .answer-card:hover { 
      transform: translateY(-4px) scale(1.02); 
      box-shadow: 0 8px 25px rgba(139,233,253,0.3); 
    }
    .answer-card.highlighted:hover { 
      transform: translateY(-4px) scale(1.04); 
    }
    /* ハイライトバッジのスタイル */
    .highlight-badge {
      position: absolute;
      top: 0.25rem;
      right: 0.25rem;
      width: 1.5rem;
      height: 1.5rem;
      color: #facc15;
      display: flex;
      align-items: center;
      justify-content: center;
      box-shadow: 0 0 6px rgba(0, 0, 0, 0.4);
    }
    /* リアクションボタンの背景グラデーションとボーダーカラー */
    .reaction-bg-like { border-color:#ef4444; border-image: linear-gradient(to bottom,#facc15,#fcd34d) 1; }
    .reaction-bg-understand { border-color:#fbbf24; border-image: linear-gradient(to bottom,#a3e635,#bef264) 1; }
    .reaction-bg-curious { border-color:#10b981; border-image: linear-gradient(to bottom,#34d399,#6ee7b7) 1; }
    .reaction-bg-mixed { border-color:#8b5cf6; border-image: linear-gradient(to bottom,#f59e0b,#10b981,#10b981) 1; }
    .reaction-bg-all { border-color:transparent; border-image: linear-gradient(90deg,#ef4444,#fbbf24,#10b981) 1; }
    /* リアクション総数に応じたボーダー太さ */
    .reaction-border-1 { border-width: 2px; }
    .reaction-border-2 { border-width: 4px; }
    .reaction-border-3 { border-width: 6px; }
    /* 回答プレビューの表示制限と省略 */
    .answer-preview { display: -webkit-box; -webkit-line-clamp: 5; -webkit-box-orient: vertical; overflow: hidden; text-overflow: ellipsis; min-height: 120px; }
    /* いいねボタンのSVGトランジション */
    .like-btn svg { transition: all 0.2s ease-in-out; fill: none; }
    .like-btn.liked svg { stroke: transparent; fill: currentColor; transform: scale(1.1); }
    /* ハイライトボタンのスタイル */
    .highlight-btn {
      transition: all 0.2s ease;
      border-radius: 4px;
      padding: 2px;
    }
    .highlight-btn:hover {
      background: rgba(250, 204, 21, 0.1);
      transform: scale(1.1);
    }
    .highlight-btn.liked {
      color: #facc15;
      filter: drop-shadow(0 0 4px rgba(250, 204, 21, 0.7));
    }
    /* フッターコントロールのポインターイベント */
    #controlsFooter { pointer-events: none; }
    #controlsFooter > .glass-panel { pointer-events: auto; }
    /* スケルトンローディングのスタイル */
    .skeleton { position: relative; overflow: hidden; background-color: rgba(255,255,255,0.05); color: transparent; }
    .skeleton::after { content: ""; position: absolute; inset: 0; background-image: linear-gradient(90deg, rgba(255,255,255,0), rgba(255,255,255,0.3), rgba(255,255,255,0)); animation: skeleton-loading 1.2s infinite; }
    @keyframes skeleton-loading { 0% { transform: translateX(-100%); } 100% { transform: translateX(100%); } }
    
    /* スクリーンリーダー専用クラス（アクセシビリティ） */
    .sr-only { position: absolute; width: 1px; height: 1px; padding: 0; margin: -1px; overflow: hidden; clip: rect(0, 0, 0, 0); white-space: nowrap; border: 0; }
  </style>
</head>
<body class="bg-[#1a1b26] text-gray-200 font-sans">

<<<<<<< HEAD
  <div id="main-container" class="w-full mx-auto px-4 pt-4 pb-4 md:px-6 md:pt-6 md:pb-6">
=======
  <div id="main-container" class="w-full mx-auto px-4 pt-0 pb-4 md:px-6 md:pt-0 md:pb-6">
>>>>>>> a9fcaab0
    <header id="main-header" class="glass-panel rounded-xl p-4 mb-4 flex flex-col lg:flex-row justify-between items-center gap-4 shadow-lg">
      <div class="flex items-center gap-4 w-full lg:w-auto">
        <p id="answerCount" class="text-sm text-gray-400 flex items-center gap-2 flex-shrink-0"></p>
        <label for="classFilter" class="sr-only">クラス絞り込み</label>
        <select id="classFilter" class="hidden text-sm"></select>
        <label for="sortOrder" class="sr-only">並び順</label>
        <select id="sortOrder" class="text-sm">
          <option value="newest" selected>新着順</option>
          <option value="random">ランダム順</option>
          <option value="score" id="scoreOption" style="display: none;">スコア順</option>
        </select>
      </div>
      <div class="flex-grow text-center w-full min-w-0">
        <h1 id="siteTitle" class="game-font text-yellow-300 text-lg md:text-xl mb-1">みんなの回答ボード</h1>
        <p id="headingLabel" class="text-2xl md:text-3xl font-bold text-pink-400 leading-tight flex justify-center">
          <svg class="w-6 h-6 animate-spin" viewBox="0 0 24 24" fill="none" xmlns="http://www.w3.org/2000/svg">
            <circle class="opacity-25" cx="12" cy="12" r="10" stroke="currentColor" stroke-width="4"></circle>
            <path class="opacity-75" d="M4 12a8 8 0 018-8v4a4 4 0 00-4 4H4z" fill="currentColor"></path>
          </svg>
        </p>
      </div>
      <div class="w-full lg:w-auto lg:min-w-[150px] text-right space-y-1">
        <p id="sheetNameText" class="text-xs text-gray-400 h-4"></p>
        <p id="modeLabel" class="text-xs text-gray-400"></p>
        <button type="button" id="adminToggleBtn" class="text-xs text-cyan-400 underline hidden" hidden aria-label="管理者モード切り替え"></button>
      </div>
    </header>

    <main id="answers" class="grid grid-cols-1 sm:grid-cols-2 md:grid-cols-3 lg:grid-cols-4 gap-4" role="main" aria-live="polite" aria-label="回答一覧"></main>
  </div>
  
  <div id="answerModalContainer" class="fixed inset-0 bg-black/80 z-50 flex items-center justify-center p-4 hidden opacity-0 transition-opacity duration-300" role="dialog" aria-modal="true">
    <div id="answerModalCard" class="glass-panel rounded-xl p-6 flex flex-col shadow-2xl border-2 border-cyan-400/80 w-full max-w-5xl h-auto max-h-[85vh] transform scale-95 transition-transform duration-300" role="document" aria-labelledby="modalAnswer">
      <button id="answerModalCloseBtn" class="absolute -top-3 -right-3 bg-red-600 rounded-full p-2 text-white hover:scale-110 transition-transform" aria-label="閉じる"></button>
      <div id="modalAnswer" class="flex-grow min-h-[200px] mb-4 overflow-y-auto pr-4"></div>
      <div id="modalFooter" class="text-xs text-gray-400 pt-4 border-t-2 border-dashed border-cyan-400/80 flex justify-between items-center">
        <div><span id="modalStudentName" class="font-bold text-2xl text-gray-200"></span></div>
        <div id="modalReactions" class="flex items-center gap-2"></div>
      </div>
    </div>
  </div>

  <footer id="controlsFooter" class="fixed bottom-0 left-0 right-0 z-40 p-4">
    <div class="glass-panel max-w-md mx-auto rounded-xl p-3 flex items-center justify-center gap-3">
      <input type="range" id="sizeSlider" min="2" max="6" value="4" class="w-1/2" aria-label="表示列数の変更">
      <div class="flex items-center gap-1">
        <span id="sliderValue" class="font-bold text-lg">4</span>
        <span id="footerIcon" class="w-4 h-4"></span>
      </div>
      <button type="button" id="modeToggleBtn" class="ml-4 px-3 py-1 rounded bg-blue-600 hover:bg-blue-700 text-white text-sm" title="プレビューモード切り替え">切替</button>
    </div>
  </footer>

  <script>
    // サーバーからの変数をJavaScriptの定数として利用（プレビューでは無視）
    // プレビューモードでは以下の変数は未定義になるが、window変数から参照
    let showAdminFeatures, showHighlightToggle, isAdminUser;
    try {
      // GAS環境でのみ実行される（プレビューではエラーになるが無視）
      showAdminFeatures = window.showAdminFeatures;
      showHighlightToggle = window.showHighlightToggle;
      isAdminUser = !window.isStudentMode;
    } catch (e) {
      // プレビューモードでは無視
    }
    
    // SVGアイコンの定義
    const ICONS = {
      'lightbulb-outline': '<svg fill="none" stroke="currentColor" stroke-width="1.5" viewBox="0 0 24 24"><path stroke-linecap="round" stroke-linejoin="round" d="M12 2V.5M5.25 6.75L4.2 5.7M18.75 6.75l1.05-1.05M12 4a6 6 0 00-6 6c0 2.25 1 4.2 2.5 5.34V16.5h7v-1.16A6.002 6.002 0 0018 10a6 6 0 00-6-6zM9 16.5h6v4H9v-4zm0 1h6zm0 1h6zM10.5 11l.5 2h2l.5-2m-3 1h3"/></svg>',
      'lightbulb-solid': '<svg fill="currentColor" viewBox="0 0 24 24"><path fill-rule="evenodd" clip-rule="evenodd" d="M12 2V.5M5.25 6.75L4.2 5.7M18.75 6.75l1.05-1.05" stroke="currentColor" stroke-width="1.5" stroke-linecap="round"/><path fill-rule="evenodd" clip-rule="evenodd" d="M12 4a6 6 0 00-6 6c0 2.25 1 4.2 2.5 5.34V16.5h7v-1.16A6.002 6.002 0 0018 10a6 6 0 00-6-6z M10.5 11.25 L11 13 L13 13 L13.5 11.25 H 10.5 Z"/><path d="M9 16.5h6v1H9z M9 18h6v1H9z M9 19.5h6v1H9z"/></svg>',
      'hand-thumb-up-outline': '<svg fill="none" stroke="currentColor" stroke-width="2" stroke-linecap="round" stroke-linejoin="round" viewBox="0 0 24 24"><path d="M7 10v12"/><path d="M15 5.88 14 10h5.83a2 2 0 0 1 1.92 2.56l-2.338 8A2 2 0 0 1 17.5 22H4a2 2 0 0 1-2-2v-8a2 2 0 0 1 2-2h2.76a2 2 0 0 0 1.79-1.11L12 2h0a3.13 3.13 0 0 1 3 3.88Z"/></svg>',
      'hand-thumb-up-solid': '<svg fill="currentColor" viewBox="0 0 24 24"><path fill-rule="evenodd" clip-rule="evenodd" d="M15 5.88 14 10h5.83a2 2 0 0 1 1.92 2.56l-2.33 8A2 2 0 0 1 17.5 22H4a2 2 0 0 1-2-2v-8a2 2 0 0 1 2-2h2.76a2 2 0 0 0 1.79-1.11L12 2h0a3.13 3.13 0 0 1 3 3.88Z M6.5 10v12h1V10h-1z"/></svg>',
      'magnifying-glass-plus-outline': '<svg fill="none" stroke="currentColor" stroke-width="1.5" viewBox="0 0 24 24"><path stroke-linecap="round" stroke-linejoin="round" d="M21 21l-5.197-5.197m0 0A7.5 7.5 0 105.196 5.196a7.5 7.5 0 0010.607 10.607zM10.5 7.5v6m3-3h-6"/></svg>',
      'magnifying-glass-plus-solid': '<svg viewBox="0 0 24 24" fill="none"><path fill-rule="evenodd" clip-rule="evenodd" d="M10.5 18a7.5 7.5 0 100-15 7.5 7.5 0 000 15z M9.75 7.5v2.25H7.5v1.5h2.25V13.5h1.5v-2.25H13.5v-1.5h-2.25V7.5h-1.5z" fill="currentColor"/><path d="M10.5 18a7.5 7.5 0 100-15 7.5 7.5 0 000 15zM16.5 16.5l4.5 4.5" stroke="currentColor" stroke-width="1.5" stroke-linecap="round" stroke-linejoin="round"/></svg>',
      'x': '<svg xmlns="http://www.w3.org/2000/svg" width="24" height="24" viewBox="0 0 24 24" fill="none" stroke="currentColor" stroke-width="2" stroke-linecap="round" stroke-linejoin="round"><path d="M18 6 6 18"/><path d="m6 6 12 12"/></svg>',
      'star': '<svg xmlns="http://www.w3.org/2000/svg" width="24" height="24" viewBox="0 0 24 24" fill="currentColor" stroke="currentColor" stroke-width="2" stroke-linecap="round" stroke-linejoin="round"><polygon points="12 2 15 8.5 22 9.3 17 14 18.2 21 12 17.8 5.8 21 7 14 2 9.3 9 8.5 12 2"/></svg>',
      'grid-2x2': '<svg xmlns="http://www.w3.org/2000/svg" width="24" height="24" viewBox="0 0 24 24" fill="none" stroke="currentColor" stroke-width="2" stroke-linecap="round" stroke-linejoin="round"><rect width="18" height="18" x="3" y="3" rx="2"/><path d="M3 12h18"/><path d="M12 3v18"/></svg>',
      'users': '<svg xmlns="http://www.w3.org/2000/svg" width="24" height="24" viewBox="0 0 24 24" fill="none" stroke="currentColor" stroke-width="2" stroke-linecap="round" stroke-linejoin="round"><path d="M16 21v-2a4 4 0 0 0-4-4H6a4 4 0 0 0-4 4v2"/><circle cx="9" cy="7" r="4"/><path d="M22 21v-2a4 4 0 0 0-3-3.87"/><path d="M16 3.13a4 4 0 0 1 0 7.75"/></svg>'
    };

    class StudyQuestApp {
      constructor() {
        try {
        // パフォーマンス最適化のためのキャッシュ
        this.cache = new Map();
        this.memoCache = new Map();
        
        // UI要素への参照を格納
        this.elements = {
          body: document.body,
          mainContainer: document.getElementById('main-container'),
          header: document.getElementById('main-header'),
          answersContainer: document.getElementById('answers'),
          sizeSlider: document.getElementById('sizeSlider'),
          sliderValue: document.getElementById('sliderValue'),
          headingLabel: document.getElementById('headingLabel'),
          sheetNameText: document.getElementById('sheetNameText'),
          modeLabel: document.getElementById('modeLabel'),
          adminToggleBtn: document.getElementById('adminToggleBtn'),
          answerCount: document.getElementById('answerCount'),
          answerModalContainer: document.getElementById('answerModalContainer'),
          answerModalCloseBtn: document.getElementById('answerModalCloseBtn'),
          answerModalCard: document.getElementById('answerModalCard'),
          modalAnswer: document.getElementById('modalAnswer'),
          modalStudentName: document.getElementById('modalStudentName'),
          modalReactionContainer: document.getElementById('modalReactions'),
          modalFooter: document.getElementById('modalFooter'),
          classFilter: document.getElementById('classFilter'),
          sortOrder: document.getElementById('sortOrder'),
          scoreOption: document.getElementById('scoreOption'), // スコア順オプション
          footer: document.getElementById('controlsFooter'),
          modeToggleBtn: document.getElementById('modeToggleBtn'), // プレビューモード切り替えボタン
          footerIcon: document.getElementById('footerIcon'),
        };

        if (this.elements.modeLabel) {
          this.elements.modeLabel.textContent = window.showAdminFeatures ? '管理モード' : '閲覧モード';
        }

        // アプリケーションの状態管理
        this.state = {
          currentAnswers: [], // 現在表示されている回答データ
          isLoading: false, // データロード中フラグ
          lastFocusedElement: null, // モーダル表示前のフォーカス要素
          // 初期化時にwindowグローバル変数を参照
          isStudentMode: window.isStudentMode,
          showCounts: window.showCounts,
          showAdminFeatures: window.showAdminFeatures,
          showHighlightToggle: window.showHighlightToggle,
          showScoreSort: window.showScoreSort,
          showPublishControls: window.showPublishControls,
          displayMode: window.displayMode,
        };

        // シート設定による詳細表示フラグを保持
        this.serverShowDetails = window.showCounts;
        
        this.pollingInterval = null; // ポーリングタイマーID

        // リアクションの種類とアイコンのマッピング
        this.reactionTypes = [
          { key: 'LIKE', icon: 'hand-thumb-up' },
          { key: 'UNDERSTAND', icon: 'lightbulb' },
          { key: 'CURIOUS', icon: 'magnifying-glass-plus' }
        ];
        
        // Google Apps Script関数へのラッパー
        this.gas = {
          getPublishedSheetData: (classFilter, sort) => this.runGas('getPublishedSheetData', classFilter, sort),
          addLike: (rowIndex) => this.runGas('addReaction', rowIndex, 'LIKE'),
          addReaction: (rowIndex, reaction) => this.runGas('addReaction', rowIndex, reaction),
          toggleHighlight: (rowIndex) => this.runGas('toggleHighlight', rowIndex),
          checkAdmin: () => this.runGas('checkAdmin')
        };
        
          // GSAPが読み込まれるのを待ってから初期化処理を実行
          this.waitForGSAP().then(() => {
            this.init();
          }).catch(error => {
            console.error('Error waiting for GSAP or during init:', error);
          });

          // 保存された列数をローカルストレージからロード
          const savedCols = localStorage.getItem('boardColumns');
          if (savedCols) {
            this.elements.sizeSlider.value = savedCols;
            this.elements.sliderValue.textContent = savedCols;
          }
          
        } catch (error) {
          console.error('Error in StudyQuestApp constructor:', error);
          throw error;
        }
      }

      // パフォーマンス最適化ユーティリティ
      memoize(fn, keyGenerator) {
        const kg = keyGenerator || ((...args) => JSON.stringify(args));
        return (...args) => {
          const key = kg(...args);
          if (this.memoCache.has(key)) {
            return this.memoCache.get(key);
          }
          const result = fn.apply(this, args);
          this.memoCache.set(key, result);
          return result;
        };
      }

      // RequestAnimationFrameベースのスケジューラ
      scheduleUpdate(callback) {
        if (this.updateScheduled) return;
        this.updateScheduled = true;
        requestAnimationFrame(() => {
          callback();
          this.updateScheduled = false;
        });
      }

      // ファクトリーパターンでDOM要素作成を最適化
      createElementWithClasses(tag, classes, content = '') {
        const cacheKey = `${tag}-${classes}`;
        let element;
        
        if (this.cache.has(cacheKey)) {
          element = this.cache.get(cacheKey).cloneNode(true);
        } else {
          element = document.createElement(tag);
          element.className = classes;
          this.cache.set(cacheKey, element.cloneNode(true));
        }
        
        if (content) element.textContent = content;
        return element;
      }

      /**
       * GSAPライブラリが利用可能になるまで待機する
       * @returns {Promise<void>}
       */
      waitForGSAP() {
        return new Promise(resolve => {
          if (typeof gsap !== 'undefined') {
            resolve();
          } else {
            // GSAPが読み込まれるまでポーリング
            const checkGSAP = setInterval(() => {
              if (typeof gsap !== 'undefined') {
                clearInterval(checkGSAP);
                resolve();
              }
            }, 50); // 50msごとにチェック
          }
        });
      }

      /**
       * アプリケーションの初期化処理
       */
      init() {
        console.log('StudyQuestApp init() called');
        console.log('Current state:', this.state);
        console.log('Elements check:', {
          answersContainer: !!this.elements.answersContainer,
          headingLabel: !!this.elements.headingLabel,
          answerCount: !!this.elements.answerCount
        });
        this.renderIcons(); // アイコンのレンダリング
        this.setupEventListeners(); // イベントリスナーの設定
        this.verifyAdmin(); // 管理者権限の確認
        this.adjustLayout(); // レイアウト調整
        this.loadInitialData(); // 初期データのロード
        this.setupInitialModeButton(); // モード切り替えボタンの初期設定
        this.updateSortOptions(); // ソートオプションの更新（スコア順の表示/非表示）
      }

      /**
       * イベントリスナーの設定（イベント委譲で最適化）
       */
      setupEventListeners() {
        // スライダーの変更をデバウンスしてレンダリング
        const debouncedRender = this.debounce(() => this.renderBoard(true), CONFIG.POLLING.DEBOUNCE_MS);
        this.elements.sizeSlider.addEventListener('input', () => {
          localStorage.setItem('boardColumns', this.elements.sizeSlider.value);
          debouncedRender();
        });

        // メインコンテナでイベント委譲を使用（パフォーマンス最適化）
        this.setupEventDelegation();
        // モーダルの閉じるボタンと背景クリック
        this.elements.answerModalCloseBtn.addEventListener('click', () => this.hideAnswerModal());
        this.elements.answerModalContainer.addEventListener('click', (e) => {
          if (e.target === e.currentTarget) {
            this.hideAnswerModal();
          }
        });
        // モーダル内のリアクションボタン
        this.elements.modalReactionContainer.addEventListener('click', (e) => {
          const btn = e.target.closest('.reaction-btn');
          if (btn) {
            const id = btn.dataset.rowIndex;
            const reaction = btn.dataset.reaction;
            if (id && reaction) {
              this.handleReaction(id, reaction);
            }
          }
        });
        // クラスフィルターとソート順の変更
        this.elements.classFilter.addEventListener('change', () => this.loadSheetData(true));
        this.elements.sortOrder.addEventListener('change', () => this.loadSheetData(true));
        // 管理者モード切り替えボタン
        if (this.elements.adminToggleBtn) {
          this.elements.adminToggleBtn.addEventListener('click', () => this.toggleAdminMode());
        }
        // Escapeキーでモーダルを閉じる
        document.addEventListener('keydown', (e) => {
          if (e.key === 'Escape') {
            this.hideAnswerModal();
          }
        });
        // ウィンドウリサイズ時のレイアウト調整をデバウンス
        window.addEventListener('resize', this.debounce(() => this.adjustLayout(), 100));
        
        // プレビューモード切り替えボタンのイベントリスナー
        if (this.elements.modeToggleBtn) {
          this.elements.modeToggleBtn.addEventListener('click', () => this.togglePreviewMode());
        }
        
        // ブラウザタブの表示状態変更時のポーリング制御
        document.addEventListener('visibilitychange', () => {
          if (document.hidden) {
            this.stopPolling();
          } else {
            this.startPolling();
          }
        });
      }

      /**
       * イベント委譲の設定（パフォーマンス最適化）
       * 個別のカードにイベントリスナーを追加する代わりに、親コンテナで一括処理
       */
      setupEventDelegation() {
        // メインの回答コンテナでイベント委譲
        this.elements.answersContainer.addEventListener('click', (e) => {
          const answerCard = e.target.closest('.answer-card');
          if (!answerCard) return;

          const rowIndex = answerCard.dataset.rowIndex;
          if (!rowIndex) return;

          // リアクションボタンのクリック処理
          const reactionBtn = e.target.closest('.reaction-btn');
          if (reactionBtn) {
            e.stopPropagation();
            const reactionType = reactionBtn.dataset.reaction;
            if (reactionType) {
              this.handleReaction(rowIndex, reactionType);
            }
            return;
          }

          // ハイライトボタンのクリック処理
          const highlightBtn = e.target.closest('.highlight-btn');
          if (highlightBtn) {
            e.stopPropagation();
            this.handleHighlight(rowIndex);
            return;
          }

          // カード本体のクリック処理（モーダル表示）
          this.showAnswerModal(rowIndex);
        });

        // キーボードナビゲーション対応
        this.elements.answersContainer.addEventListener('keydown', (e) => {
          const answerCard = e.target.closest('.answer-card');
          if (!answerCard) return;

          const rowIndex = answerCard.dataset.rowIndex;
          if (!rowIndex) return;

          // Enterキーまたはスペースキーでカード選択
          if (e.key === 'Enter' || e.key === ' ') {
            e.preventDefault();
            
            // フォーカスがボタン上にある場合は、そのボタンをクリック
            const focusedBtn = document.activeElement;
            if (focusedBtn.matches('.reaction-btn')) {
              const reactionType = focusedBtn.dataset.reaction;
              if (reactionType) {
                this.handleReaction(rowIndex, reactionType);
              }
              return;
            }
            
            if (focusedBtn.matches('.highlight-btn')) {
              this.handleHighlight(rowIndex);
              return;
            }
            
            // それ以外の場合はモーダルを表示
            this.showAnswerModal(rowIndex);
          }
        });

        // 動的に追加される要素用のイベント委譲（document レベル）
        document.addEventListener('click', (e) => {
          // 再試行ボタンの処理
          if (e.target.matches('#retryLoadBtn')) {
            e.preventDefault();
            this.loadInitialData();
            return;
          }

          // その他の動的ボタンがあれば追加
        });
      }

      /**
       * ヘッダーとフッターの高さに基づいてメインコンテンツのパディングを調整
       */
      adjustLayout() {
        if (this.baseMainPadding === undefined) {
          this.baseMainPadding = parseFloat(
            getComputedStyle(this.elements.mainContainer).paddingTop
          ) || 0;
        }
        if (this.baseBodyPadding === undefined) {
          this.baseBodyPadding = parseFloat(
            getComputedStyle(this.elements.body).paddingBottom
          ) || 0;
        }

        const footerHeight = this.elements.footer.offsetHeight;

        // Keep original padding only, removing extra space above the header
        this.elements.mainContainer.style.paddingTop =
          this.baseMainPadding + 'px';
        // Reserve only footer height so content ends right above the slider
        this.elements.body.style.paddingBottom =
          footerHeight + this.baseBodyPadding + 'px';
      }

      /**
       * Google Apps Script関数を実行
       * @param {string} funcName - 実行するGAS関数の名前
       * @param {...any} args - GAS関数に渡す引数
       * @returns {Promise<any>} GAS関数の結果を解決するPromise
       */
      runGas(funcName, ...args) {
        return new Promise((resolve, reject) => {
          // Google Apps Script環境で実行されているかチェック
          if (typeof google !== 'undefined' && google.script && google.script.run) {
            google.script.run
              .withSuccessHandler(resolve) // 成功時のハンドラ
              .withFailureHandler(reject) // 失敗時のハンドラ
              [funcName](...args); // GAS関数を実行
          } else {
            // GAS環境がない場合は、デバッグ用のモックデータを使用
            console.warn('Google Apps Script environment not detected. Using mock data.');
            this.getMockData(funcName, ...args).then(resolve).catch(reject);
          }
        });
      }

      /**
       * 管理者権限を確認し、管理者モードボタンの表示を制御
       */
      async verifyAdmin() {
        try {
          const ok = await this.gas.checkAdmin();
          if (ok && this.elements.adminToggleBtn) {
            this.state.isAdminUser = true; // 管理者フラグを更新
            this.elements.adminToggleBtn.classList.remove('hidden'); // ボタンを表示
            this.elements.adminToggleBtn.removeAttribute('hidden');
            // 現在の管理者機能表示状態に基づいてボタンテキストを設定
            this.elements.adminToggleBtn.textContent = this.state.showAdminFeatures ? '閲覧モード' : '管理モード';
            if (this.elements.modeLabel) {
              this.elements.modeLabel.textContent = this.state.showAdminFeatures ? '管理モード' : '閲覧モード';
            }
          }
        } catch (e) {
          console.error('Admin check failed', e);
        }
      }
      
      /**
       * デバッグ用のモックデータを生成
       * @param {string} funcName - 呼び出されたGAS関数の名前
       * @param {...any} args - 渡された引数
       * @returns {Promise<any>} モックデータを解決するPromise
       */
      getMockData(funcName, ...args) {
        console.log('getMockData called with:', funcName, args);
        return new Promise((resolve) => {
          setTimeout(() => {
            if (funcName === 'getPublishedSheetData') {
              // 現在の状態を最新のwindow変数から取得してから名前を切り替える
              const currentDisplayMode = window.displayMode || this.state.displayMode;
              const studentName1 = currentDisplayMode === 'named' ? '田中太郎' : '';
              const studentName2 = currentDisplayMode === 'named' ? '佐藤花子' : '';
              
              resolve({
                header: 'テスト問題',
                sheetName: 'テストシート',
                rows: [
                  {
                    rowIndex: 1,
                    name: studentName1,
                    class: '3年A組',
                    opinion: 'これは素晴らしいアイデアだと思います。',
                    reason: '理由は簡潔で分かりやすく、実現可能性が高いからです。',
                    reactions: {
                      UNDERSTAND: { count: 5, reacted: false },
                      LIKE: { count: 2, reacted: false },
                      CURIOUS: { count: 1, reacted: false }
                    },
                    highlight: false
                  },
                  {
                    rowIndex: 2,
                    name: studentName2,
                    class: '3年B組',
                    opinion: '少し改善の余地があると考えます。',
                    reason: 'より多くの人の意見を聞く必要があると思います。',
                    reactions: {
                      UNDERSTAND: { count: 3, reacted: true },
                      LIKE: { count: 0, reacted: false },
                      CURIOUS: { count: 0, reacted: false }
                    },
                    highlight: true
                  },
                  {
                    rowIndex: 3,
                    name: studentName1,
                    class: '3年A組',
                    opinion: '新たな視点が得られました。',
                    reason: 'この考え方は今までになかったもので、深く考察する価値があります。',
                    reactions: {
                      UNDERSTAND: { count: 1, reacted: false },
                      LIKE: { count: 1, reacted: false },
                      CURIOUS: { count: 5, reacted: true }
                    },
                    highlight: false
                  },
                  {
                    rowIndex: 4,
                    name: studentName2,
                    class: '3年C組',
                    opinion: '具体的な解決策が見えました。',
                    reason: 'データに基づいた分析がされており、実行に移しやすいと感じました。',
                    reactions: {
                      UNDERSTAND: { count: 4, reacted: true },
                      LIKE: { count: 3, reacted: false },
                      CURIOUS: { count: 0, reacted: false }
                    },
                    highlight: false
                  }
                ]
              });
            } else if (funcName === 'addReaction') {
              // リアクション追加のモック
              resolve({
                status: 'ok',
                reactions: {
                  UNDERSTAND: { count: Math.floor(Math.random() * 5), reacted: Math.random() < 0.5 },
                  LIKE: { count: Math.floor(Math.random() * 5), reacted: Math.random() < 0.5 },
                  CURIOUS: { count: Math.floor(Math.random() * 5), reacted: Math.random() < 0.5 }
                }
              });
            } else if (funcName === 'toggleHighlight') {
              // ハイライトトグルのモック
              const currentHighlight = args[1] === undefined ? false : !args[1]; // 現在のハイライト状態を反転させる
              resolve({
                status: 'ok',
                highlight: currentHighlight
              });
            } else if (funcName === 'checkAdmin') {
              // 管理者チェックのモック (開発用に常にtrueを返す)
              resolve(true); 
            }
          }, 500); // 500msの遅延をシミュレート
        });
      }

      /**
       * データポーリングを開始
       */
      startPolling() {
        if (this.pollingInterval) {
          clearInterval(this.pollingInterval);
        }
        this.pollingInterval = setInterval(() => this.loadSheetData(false), 15000); // 15秒ごとに更新
      }

      /**
       * データポーリングを停止
       */
      stopPolling() {
        if (this.pollingInterval) {
          clearInterval(this.pollingInterval);
          this.pollingInterval = null;
        }
      }

      /**
       * 初期データをロードし、ポーリングを開始
       */
      async loadInitialData() {
        console.log('DEBUG: loadInitialData started');
        
        // 強制的にシンプルなテストカードを表示
        this.elements.answersContainer.innerHTML = '<div class="glass-panel rounded-xl p-4 text-white">テストカード表示中...</div>';
        
        await this.loadSheetData(true, true);
        this.startPolling();
      }

      /**
       * スプレッドシートデータをロード
       * @param {boolean} showLoading - ローディング表示を行うか
       * @param {boolean} isInitialLoad - 初回ロードかどうか
       */
      async loadSheetData(showLoading = true, isInitialLoad = false) {
        console.log('loadSheetData called', { showLoading, isInitialLoad });
        if (this.state.isLoading && showLoading) return; // すでにロード中の場合は何もしない
        this.state.isLoading = true;
        
        const selectedClass = isInitialLoad ? 'すべて' : this.elements.classFilter.value;
        const oldAnswers = [...this.state.currentAnswers]; // 現在のデータをバックアップ

        if (showLoading) {
          // スケルトンカードを表示
          const count = parseInt(this.elements.sizeSlider.value, 10) * 2; // 表示列数に基づいてスケルトン数を決定
          const frag = document.createDocumentFragment();
          for (let i = 0; i < count; i++) {
            frag.appendChild(this.createSkeletonCard());
          }
          const container = this.elements.answersContainer;
          // Gridクラスを更新
          container.className = 'grid gap-4 grid-cols-1 sm:grid-cols-2 lg:grid-cols-' + this.elements.sizeSlider.value;
          container.innerHTML = '';
          container.appendChild(frag);
        }
        
        try {
          const sortOrder = this.elements.sortOrder.value;
          console.log('Calling getPublishedSheetData with:', { selectedClass, sortOrder });
          const data = await this.gas.getPublishedSheetData(selectedClass, sortOrder); // GASからデータを取得
          console.log('Received data:', data);
          if (typeof data.showDetails !== 'undefined') {
            this.serverShowDetails = data.showDetails;
            if (!this.state.showAdminFeatures) {
              window.showCounts = data.showDetails;
              window.displayMode = data.showDetails ? 'named' : 'anonymous';
              this.updateConfigFromGlobals();
            }
          }
          this.adjustLayout(); // レイアウト調整

          // 管理者権限がない場合は管理機能を無効化
          if (!this.state.isAdminUser) {
            this.state.showAdminFeatures = false;
            this.state.showHighlightToggle = false;
          }
          
          if (isInitialLoad) {
            this.populateClassFilter(data.rows); // クラスフィルターを生成
            this.elements.sheetNameText.textContent = 'シート: ' + this.escapeHtml(data.sheetName || '不明');
          }

          // データが変更された場合のみボードをレンダリング
          console.log('Comparing data:', {
            currentAnswers: this.state.currentAnswers.length,
            newRows: data.rows.length,
            dataChanged: JSON.stringify(this.state.currentAnswers) !== JSON.stringify(data.rows)
          });
          if (JSON.stringify(this.state.currentAnswers) !== JSON.stringify(data.rows)) {
            console.log('Data changed, rendering board with', data.rows.length, 'rows');
            this.state.currentAnswers = data.rows;
            this.elements.headingLabel.textContent = this.escapeHtml(data.header || '問題');
            this.renderBoard(false, oldAnswers); // ボードをレンダリング
          } else {
            console.log('Data unchanged, skipping render');
          }
        } catch (error) {
          console.error('Error loading sheet data:', error);
          const errorMessage = this.escapeHtml(error.message || 'Unknown error');
          // エラーメッセージを表示
          this.elements.answersContainer.innerHTML = 
            '<div class="text-center text-red-400 col-span-full mt-8 p-4 bg-red-900/20 rounded-lg">' +
            '<p class="font-bold">データの読み込みに失敗しました。</p>' +
            '<p class="text-sm mt-2">' + errorMessage + '</p>' +
            '<button id="retryLoadBtn" class="mt-4 game-btn bg-cyan-600 text-white px-4 py-2 rounded-lg font-bold border-cyan-800 hover:bg-cyan-500 text-sm">再試行</button>' +
            '</div>';
          
          // 再試行ボタンのイベントリスナーは setupEventDelegation() で処理済み
        } finally {
          this.state.isLoading = false; // ロード完了
        }
      }

      /**
       * クラスフィルターのドロップダウンをデータで埋める
       * @param {Array<Object>} rows - 回答データの配列
       */
      populateClassFilter(rows) {
        const classFilter = this.elements.classFilter;
        // ユニークなクラス名を取得し、「すべて」を追加
        const uniqueClasses = ['すべて', ...new Set(rows.map(r => r.class).filter(Boolean))];
        classFilter.innerHTML = uniqueClasses.map(c => 
          '<option value="' + this.escapeHtml(c) + '">' + this.escapeHtml(c) + '</option>'
        ).join('');
        classFilter.value = 'すべて'; // デフォルト値を「すべて」に設定
        classFilter.classList.remove('hidden'); // 非表示クラスを削除
      }

      /**
       * 回答ボードをレンダリングまたは更新する
       * @param {boolean} isLayoutChange - レイアウト変更による再レンダリングか
       * @param {Array<Object>} oldRows - 前回の回答データの配列
       */
      renderBoard(isLayoutChange = false, oldRows = []) {
        console.log('renderBoard called with:', { isLayoutChange, newRowsCount: this.state.currentAnswers.length });
        const container = this.elements.answersContainer;
        const newRows = this.state.currentAnswers;
        
        // 旧い要素の位置を記録
        const oldPositions = new Map();
        container.querySelectorAll('.answer-card').forEach(card => {
          oldPositions.set(card.dataset.rowIndex, card.getBoundingClientRect());
        });

        this.elements.sliderValue.textContent = this.elements.sizeSlider.value;
        // グリッド列数を更新
        container.className = 'grid gap-4 grid-cols-1 sm:grid-cols-2 lg:grid-cols-' + this.elements.sizeSlider.value;
        
        // 回答数表示の更新
        const userIcon = this.getIcon('users', 'w-4 h-4 inline-block -mt-1');
        this.elements.answerCount.innerHTML = userIcon + '<span>' + newRows.length + '件</span>';
        
        if (newRows.length === 0) {
          if (!container.querySelector('.no-answers')) {
            container.innerHTML = '';
            const p = document.createElement('p');
            p.className = 'text-center text-gray-500 col-span-full mt-8 no-answers';
            p.textContent = 'このクラスの回答はありません。';
            container.appendChild(p);
          }
        } else {
          const existingMap = new Map();
          container.querySelectorAll('.answer-card').forEach(card => {
            existingMap.set(card.dataset.rowIndex, card);
          });

          // 不要になったカードを削除
          existingMap.forEach((card, id) => {
            if (!newRows.some(r => String(r.rowIndex) === id)) {
              card.remove();
              existingMap.delete(id);
            }
          });

          const changedItems = [];
          let prevNode = null;

          newRows.forEach((row) => {
            const rowId = String(row.rowIndex);
            let card = existingMap.get(rowId);
            const oldData = oldRows.find(r => r.rowIndex === row.rowIndex);

            if (!card) {
              card = this.createAnswerCard(row);
              if (prevNode) {
                container.insertBefore(card, prevNode.nextSibling);
              } else {
                container.insertBefore(card, container.firstChild);
              }
              changedItems.push(row);
            } else {
              if (prevNode && card.previousSibling !== prevNode) {
                container.insertBefore(card, prevNode.nextSibling);
              } else if (!prevNode && card !== container.firstChild) {
                container.insertBefore(card, container.firstChild);
              }

              if (oldData) {
                if (oldData.opinion !== row.opinion) {
                  const t = card.querySelector('.opinion-text');
                  if (t) t.textContent = row.opinion;
                }
                if (oldData.reason !== row.reason) {
                  const p = card.querySelector('.answer-preview p');
                  if (p) p.textContent = row.reason;
                }
                if (oldData.name !== row.name) {
                  const n = card.querySelector('.font-bold');
                  if (n) n.textContent = row.name;
                }
                if (JSON.stringify(oldData.reactions) !== JSON.stringify(row.reactions) ||
                    oldData.highlight !== row.highlight) {
                  changedItems.push(row);
                }
              }
            }
            prevNode = card;
          });

          if (changedItems.length) {
            this.applyUpdates(changedItems);
          }

          console.log('DOM updated. Cards in container:', container.querySelectorAll('.answer-card').length);
        }

        // カードのアニメーション（FLIPテクニック）
        container.querySelectorAll('.answer-card').forEach((card) => {
          const rowIndex = card.dataset.rowIndex;
          const oldPos = oldPositions.get(rowIndex);
          
          if (isLayoutChange || !oldPos) {
            // レイアウト変更時や新規カードはフェードイン
            gsap.fromTo(card, 
              { opacity: 0, y: 30 }, 
              { opacity: 1, y: 0, duration: 0.5, ease: 'power3.out' }
            );
          } else {
            const newPos = card.getBoundingClientRect();
            const deltaX = oldPos.left - newPos.left;
            const deltaY = oldPos.top - newPos.top;
            
            // 初期の位置をセットし、現在の位置へアニメーション
            if (Math.abs(deltaX) > 1 || Math.abs(deltaY) > 1) { // わずかな移動は無視
              gsap.fromTo(card, 
                { x: deltaX, y: deltaY, opacity: 1 }, 
                { x: 0, y: 0, opacity: 1, duration: 0.7, ease: 'power3.inOut' }
              );
            } else {
              // 移動がない場合もopacityを確実に1に設定
              gsap.set(card, { opacity: 1 });
            }

            // リアクション数変更時のアニメーション
            const oldData = oldRows.find(r => String(r.rowIndex) === rowIndex);
            const newData = newRows.find(r => String(r.rowIndex) === rowIndex);
            if (oldData && newData) {
              const oldTotal = this.reactionTypes.reduce((sum, rt) => sum + (oldData.reactions?.[rt.key]?.count || 0), 0);
              const newTotal = this.reactionTypes.reduce((sum, rt) => sum + (newData.reactions?.[rt.key]?.count || 0), 0);
              if (oldTotal !== newTotal) {
                gsap.fromTo(card,
                  { backgroundColor: 'rgba(250, 204, 21, 0.4)' }, // 黄色く光る
                  { backgroundColor: 'rgba(26, 27, 38, 0.7)', duration: 0.8, ease: 'expo.out' }
                );
              }
            }
          }
        });
      }

      /**
       * 回答カード要素を生成
       * @param {Object} data - 回答データ
       * @returns {HTMLElement} 生成されたカード要素
       */
      createAnswerCard(data) {
        console.log('createAnswerCard called with data:', data);
        const card = document.createElement('div');
        const highlightClass = data.highlight ? ' highlighted' : '';
        card.className = 'relative answer-card glass-panel rounded-xl p-4 flex flex-col justify-between shadow-lg border-2 border-cyan-400/80 cursor-pointer opacity-0' + highlightClass;
        card.dataset.rowIndex = data.rowIndex;
        
        // アクセシビリティ属性を追加
        card.setAttribute('role', 'article');
        card.setAttribute('tabindex', '0');
        card.setAttribute('aria-label', '回答カード: ' + (data.opinion || '').substring(0, 50) + (data.opinion && data.opinion.length > 50 ? '...' : ''));
        if (data.highlight) {
          card.setAttribute('aria-describedby', 'highlight-status-' + data.rowIndex);
        }

        // アクティブなリアクションタイプに基づいて背景クラスを設定
        const active = this.reactionTypes
          .filter(rt => data.reactions && data.reactions[rt.key] && data.reactions[rt.key].count > 0)
          .map(rt => rt.key);
        if (active.length === 1) {
          if (active[0] === 'LIKE') card.classList.add('reaction-bg-like');
          if (active[0] === 'UNDERSTAND') card.classList.add('reaction-bg-understand');
          if (active[0] === 'CURIOUS') card.classList.add('reaction-bg-curious');
        } else if (active.length === 2) {
          card.classList.add('reaction-bg-mixed');
        } else if (active.length > 2) {
          card.classList.add('reaction-bg-all');
        }

        // リアクション総数に応じてボーダークラスを追加
        const totalReactions = this.reactionTypes.reduce((sum, rt) =>
          sum + (data.reactions?.[rt.key]?.count || 0), 0);
        if (totalReactions >= 10) {
          card.classList.add('reaction-border-3');
        } else if (totalReactions >= 5) {
          card.classList.add('reaction-border-2');
        } else if (totalReactions > 0) {
          card.classList.add('reaction-border-1');
        }

        let highlightBtnHtml = '';
        // ハイライトトグル機能が有効な場合のみボタンを生成
        if (this.state.showHighlightToggle) {
          const cls = data.highlight ? 'liked' : '';
          const highlightAriaLabel = data.highlight ? 'ハイライトを解除する' : 'ハイライトする';
          highlightBtnHtml = '<button type="button" class="highlight-btn like-btn text-yellow-400 ' + cls + '" aria-label="' + highlightAriaLabel + '" aria-pressed="' + data.highlight + '" data-row-index="' + data.rowIndex + '">' +
                             this.getIcon('star', 'w-5 h-5') +
                             '</button>';
        }
        
        // 名前表示設定に基づき学生名を表示
        const showName = this.state.displayMode === 'named';
        const nameHtml = showName ? '<div><span class="font-bold text-sm text-gray-200">' + this.escapeHtml(data.name) + '</span></div>' : '';
        const containerClass = nameHtml ? 'text-xs text-gray-400 pt-3 border-t-2 border-cyan-400/80 border-dashed flex justify-between items-center' : 'text-xs text-gray-400 pt-3 border-t-2 border-cyan-400/80 border-dashed flex justify-end items-center';

        // リアクションボタンのHTMLを生成（アクセシビリティ強化）
        const reactionButtonsHtml = this.reactionTypes.map(rt => {
          const info = data.reactions ? data.reactions[rt.key] : { count: 0, reacted: false };
          const cls = info.reacted ? 'liked' : '';
          const colorClass = rt.key === 'LIKE' ? 'text-red-500' : rt.key === 'UNDERSTAND' ? 'text-yellow-500' : 'text-green-500';
          
          // showCountsがtrueの場合のみカウントを表示
          const countSpan = this.state.showCounts ? '<span class="reaction-count font-bold text-lg text-gray-200" aria-hidden="true">' + (info.count || 0) + '</span>' : '';
          
          // アクセシビリティ向上のためのaria-label
          const reactionNames = {
            'LIKE': 'いいね',
            'UNDERSTAND': 'なるほど',
            'CURIOUS': '気になる'
          };
          const reactionName = reactionNames[rt.key] || rt.key;
          const ariaLabel = `${reactionName}${info.reacted ? 'を取り消す' : 'する'}${this.state.showCounts ? ` (現在${info.count || 0}件)` : ''}`;
          
          return '<button type="button" class="reaction-btn like-btn flex items-center gap-1 ' + colorClass + ' ' + cls + '" data-row-index="' + data.rowIndex + '" data-reaction="' + rt.key + '" aria-label="' + ariaLabel + '" aria-pressed="' + info.reacted + '">' +
                   this.getIcon(rt.icon, 'w-5 h-5', info.reacted) +
                   countSpan +
                   '</button>';
        }).join('');

        // ハイライト状態を隠れた要素で通知（スクリーンリーダー用）
        const highlightStatusHtml = data.highlight ? 
          '<div id="highlight-status-' + data.rowIndex + '" class="sr-only">この回答はハイライトされています</div>' : '';
        
        card.innerHTML =
          '<div class="relative flex-grow mb-3 answer-preview">' +
          '<h3 class="opinion-text text-cyan-200 whitespace-pre-wrap break-words text-xl md:text-2xl font-semibold leading-tight">' +
          this.escapeHtml(data.opinion || '') + '</h3>' +
          '<p class="text-gray-100 whitespace-pre-wrap break-words mt-4">' +
          this.escapeHtml(data.reason || '') + '</p>' +
          '</div>' +
          '<div class="' + containerClass + '">' +
          nameHtml + // 学生名（管理者モードのみ）
          '<div class="flex items-center gap-1" role="group" aria-label="回答への反応">' +
          reactionButtonsHtml + // リアクションボタン群
          highlightBtnHtml + // ハイライトボタン（管理者モードのみ）
          '</div>' +
          '</div>' +
          highlightStatusHtml; // ハイライト状態通知

        // ハイライトバッジを動的に追加
        if (data.highlight) {
          const badge = document.createElement('span');
          badge.className = 'highlight-badge';
          badge.innerHTML = this.getIcon('star');
          card.appendChild(badge);
          this.animateHighlightBadge(badge); // バッジのアニメーション
        }
        
        // カードクリックイベントリスナーは setupEventDelegation() で一括処理されるため不要
        // 個別のイベントリスナー追加を削除してパフォーマンスを向上
        
        // 以下のコードは setupEventDelegation() に移行済み:
        // - リアクションボタンのクリック処理
        // - ハイライトボタンのクリック処理  
        // - カード本体のクリック処理（モーダル表示）

        console.log('Card created successfully:', card);
        return card;
      }

      /**
       * スケルトンローディングカードを生成
       * @returns {HTMLElement} 生成されたスケルトンカード要素
       */
      createSkeletonCard() {
        const card = document.createElement('div');
        card.className = 'answer-card glass-panel rounded-xl p-4 flex flex-col justify-between shadow-lg border-2 border-cyan-400/80 skeleton';
        card.innerHTML =
          '<div class="flex-1 space-y-3">' +
          '<div class="h-6 w-3/4 rounded bg-gray-500/30"></div>' +
          '<div class="h-4 w-full rounded bg-gray-500/20"></div>' +
          '<div class="h-4 w-5/6 rounded bg-gray-500/20"></div>' +
          '</div>' +
          '<div class="mt-4 h-8 rounded bg-gray-500/20"></div>';
        return card;
      }

      /**
       * リアクションを処理
       * @param {number} rowIndex - 回答の行インデックス
       * @param {string} reaction - リアクションタイプ ('LIKE', 'UNDERSTAND', 'CURIOUS')
       */
      async handleReaction(rowIndex, reaction) {
        // リアクションボタンのアニメーション
        const btns = document.querySelectorAll('[data-row-index="' + rowIndex + '"][data-reaction="' + reaction + '"]');
        if (typeof gsap !== 'undefined') {
          btns.forEach(btn => {
            gsap.fromTo(btn,
              { scale: 1 },
              { scale: 1.3, yoyo: true, repeat: 1, duration: 0.2, ease: 'power2.inOut' }
            );
          });
        }
        try {
          // GAS関数を呼び出し、リアクションを更新
          const res = await this.gas.addReaction(rowIndex, reaction);
          if (res && res.status === 'ok') {
            const item = this.state.currentAnswers.find(i => i.rowIndex == rowIndex);
            if (item && res.reactions) {
              item.reactions = res.reactions; // 最新のリアクションデータで更新
              this.applyUpdates([item]); // UIを更新
            }
          } else if (res && res.message) {
            // エラーメッセージがあれば表示（カスタムモーダルに置き換えるべき）
            console.error('Failed to add reaction:', res.message);
            // alert(res.message); 開発用の仮メッセージ
          }
        } catch (error) {
          console.error('Failed to add reaction:', error);
        }
      }

      /**
       * 回答のハイライト状態を切り替える
       * @param {number} rowIndex - 回答の行インデックス
       */
      async handleHighlight(rowIndex) {
        try {
          const item = this.state.currentAnswers.find(i => i.rowIndex == rowIndex);
          // GAS関数を呼び出し、ハイライト状態を切り替える
          const res = await this.gas.toggleHighlight(rowIndex, item.highlight); // 現在のハイライト状態をGASに渡す
          if (res && res.status === 'ok') {
            if (item) {
              item.highlight = res.highlight; // 最新のハイライト状態で更新
            }
            this.applyUpdates([item]); // UIを更新
          } else if (res && res.message) {
            // エラーメッセージがあれば表示（カスタムモーダルに置き換えるべき）
            console.error('Failed to toggle highlight:', res.message);
            // alert(res.message); 開発用の仮メッセージ
          }
        } catch (error) {
          console.error('Failed to toggle highlight:', error);
        }
      }

      /**
       * 管理者モードと閲覧モードを切り替える
       */
      async toggleAdminMode() {
        console.log('toggleAdminMode: start, current state:', {
          showAdminFeatures: this.state.showAdminFeatures,
          showHighlightToggle: this.state.showHighlightToggle
        });
        const enable = !this.state.showAdminFeatures; // 現在の状態を反転
        console.log('toggleAdminMode: enable =', enable);
        if (enable) {
          try {
            const ok = await this.gas.checkAdmin(); // 管理者権限を再度チェック
            if (!ok) {
              // alert('管理者権限がありません。'); // 権限がない場合は警告
              console.warn('管理者権限がありません。');
              return;
            }
          } catch (e) {
            console.error('権限確認に失敗しました', e);
            // alert('権限確認に失敗しました');
            return;
          }
        }
        // グローバル変数と状態を更新
        window.showAdminFeatures = enable;
        window.showHighlightToggle = enable;
        window.showScoreSort = enable;
        if (enable) {
          // 管理者モードでは常に詳細表示
          window.showCounts = true;
          window.displayMode = 'named';
          window.isStudentMode = false;
        } else {
          // 閲覧モードではシート設定を適用
          window.showCounts = this.serverShowDetails;
          window.displayMode = this.serverShowDetails ? 'named' : 'anonymous';
          window.isStudentMode = true;
        }

        this.updateConfigFromGlobals(); // グローバル変数から状態を同期
        
        console.log('toggleAdminMode: state after update:', {
          showHighlightToggle: this.state.showHighlightToggle,
          showAdminFeatures: this.state.showAdminFeatures,
          showCounts: this.state.showCounts,
          isStudentMode: this.state.isStudentMode,
          displayMode: this.state.displayMode
        });
        
        if (this.elements.adminToggleBtn) {
          this.elements.adminToggleBtn.textContent = enable ? '閲覧モード' : '管理モード';
        }
        if (this.elements.modeLabel) {
          this.elements.modeLabel.textContent = this.state.showAdminFeatures ? '管理モード' : '閲覧モード';
        }
        this.updateSortOptions(); // ソートオプションの表示を更新
        
        
        this.loadSheetData(true, true); // データとUIを再ロード
      }

      /**
       * リアクションボタンのUIを更新
       * @param {number} rowIndex - 回答の行インデックス
       * @param {string} reaction - リアクションタイプ
       * @param {number} count - リアクション数
       * @param {boolean} reacted - ユーザーがリアクションしたか
       */
      updateReactionButtonUI(rowIndex, reaction, count, reacted) {
        document.querySelectorAll('[data-row-index="' + rowIndex + '"][data-reaction="' + reaction + '"]').forEach(btn => {
          const countEl = btn.querySelector('.reaction-count');
          if (countEl && this.state.showCounts) { // showCountsがtrueの場合のみカウントを更新
            countEl.textContent = count;
          }
          const rt = this.reactionTypes.find(r => r.key === reaction);
          const svgEl = btn.querySelector('svg');
          if (svgEl && rt) {
            // アイコンを更新（solid/outline切り替え）
            svgEl.outerHTML = this.getIcon(rt.icon, 'w-5 h-5', reacted);
          }
          btn.classList.toggle('liked', reacted); // likedクラスを切り替え
          
          // アクセシビリティ属性を更新
          btn.setAttribute('aria-pressed', reacted.toString());
          
          // aria-labelを現在の状態で更新
          const reactionNames = {
            'LIKE': 'いいね',
            'UNDERSTAND': 'なるほど',
            'CURIOUS': '気になる'
          };
          const reactionName = reactionNames[reaction] || reaction;
          const ariaLabel = `${reactionName}${reacted ? 'を取り消す' : 'する'}${this.state.showCounts ? ` (現在${count}件)` : ''}`;
          btn.setAttribute('aria-label', ariaLabel);
        });
      }

      /**
       * データ変更に基づいてUIを部分的に更新する
       * @param {Array<Object>} items - 更新する回答データの配列
       */
      applyUpdates(items) {
        items.forEach(item => {
          // 各リアクションボタンのUIを更新
          this.reactionTypes.forEach(rt => {
            if (item.reactions && item.reactions[rt.key]) {
              this.updateReactionButtonUI(item.rowIndex, rt.key, item.reactions[rt.key].count, item.reactions[rt.key].reacted);
            }
          });
          
          const card = document.querySelector('.answer-card[data-row-index="' + item.rowIndex + '"]');
          if (card) {
            card.classList.toggle('highlighted', item.highlight); // ハイライトクラスを切り替え

            // アクティブなリアクションタイプを再計算し、背景クラスを更新
            const active = this.reactionTypes
                .filter(rt => item.reactions && item.reactions[rt.key] && item.reactions[rt.key].count > 0)
                .map(rt => rt.key);

            // 既存のリアクション背景クラスを全て削除
            [
              'reaction-bg-like',
              'reaction-bg-understand',
              'reaction-bg-curious',
              'reaction-bg-mixed',
              'reaction-bg-all'
            ].forEach(cls => card.classList.remove(cls));

            // 新しいリアクション背景クラスを追加
            if (active.length === 1) {
              if (active[0] === 'LIKE') card.classList.add('reaction-bg-like');
              if (active[0] === 'UNDERSTAND') card.classList.add('reaction-bg-understand');
              if (active[0] === 'CURIOUS') card.classList.add('reaction-bg-curious');
            } else if (active.length === 2) {
              card.classList.add('reaction-bg-mixed');
            } else if (active.length > 2) {
              card.classList.add('reaction-bg-all');
            }

            // 総リアクション数によるボーダークラスの更新
            const total = this.reactionTypes.reduce((sum, rt) =>
              sum + (item.reactions?.[rt.key]?.count || 0), 0);
            ['reaction-border-1','reaction-border-2','reaction-border-3']
              .forEach(cls => card.classList.remove(cls));
            if (total >= 10) {
              card.classList.add('reaction-border-3');
            } else if (total >= 5) {
              card.classList.add('reaction-border-2');
            } else if (total > 0) {
              card.classList.add('reaction-border-1');
            }

            // ハイライトバッジの表示/非表示を制御
            let badge = card.querySelector('.highlight-badge');
            if (item.highlight && !badge) {
              badge = document.createElement('span');
              badge.className = 'highlight-badge';
              badge.innerHTML = this.getIcon('star');
              // card.querySelector('.answer-preview')が存在する場合のみinsertBeforeを使用
              const previewEl = card.querySelector('.answer-preview');
              if (previewEl) {
                previewEl.insertBefore(badge, previewEl.firstChild);
              } else {
                card.appendChild(badge); // フォールバック
              }
              this.animateHighlightBadge(badge);
            } else if (!item.highlight && badge) {
              gsap.to(badge, { scale: 0, opacity: 0, duration: 0.3, onComplete: () => badge.remove() });
            }
          }
        });
      }

      /**
       * ハイライトバッジのアニメーション
       * @param {HTMLElement} el - アニメーションする要素
       */
      animateHighlightBadge(el) {
        if (typeof gsap === 'undefined' || !el) return;
        gsap.fromTo(el, { scale: 0, opacity: 0 }, { scale: 1, opacity: 1, duration: 0.5, ease: 'back.out(1.7)' });
      }
      
      /**
       * 回答モーダルを表示
       * @param {number} rowIndex - 表示する回答の行インデックス
       */
      showAnswerModal(rowIndex) {
        const data = this.state.currentAnswers.find(r => r.rowIndex == rowIndex);
        if (!data) return;
        
        this.state.lastFocusedElement = document.activeElement; // モーダル表示前のフォーカス要素を記憶
        
        // モーダル内のコンテンツを設定
        this.elements.modalAnswer.innerHTML = 
          '<p class="text-cyan-200 whitespace-pre-wrap break-words text-3xl md:text-4xl font-bold leading-tight">' + 
          this.escapeHtml(data.opinion || '') + '</p>' +
          '<p class="text-gray-200 whitespace-pre-wrap break-words text-2xl md:text-3xl mt-6">' + 
          this.escapeHtml(data.reason || '') + '</p>';
        
        // 名前表示設定に基づき学生名を表示
        const showName = this.state.displayMode === 'named';
        this.elements.modalStudentName.textContent = showName ? data.name : '';
        const footerBase = 'text-xs text-gray-400 pt-4 border-t-2 border-dashed border-cyan-400/80 flex';
        this.elements.modalFooter.className = footerBase + (showName ? ' justify-between items-center' : ' justify-end items-center');

        // モーダル内のリアクションボタンを生成
        const reactionButtonsHtml = this.reactionTypes.map(rt => {
          const info = data.reactions?.[rt.key] || { count: 0, reacted: false };
          const cls = info.reacted ? 'liked' : '';
          const colorClass = rt.key === 'LIKE' ? 'text-red-500' : rt.key === 'UNDERSTAND' ? 'text-yellow-500' : 'text-green-500';
          // showCountsがtrueの場合のみカウントを表示
          const countSpan = this.state.showCounts ? '<span class="reaction-count font-bold text-2xl text-gray-200">' + info.count + '</span>' : '';
          return '<button type="button" class="reaction-btn like-btn flex items-center gap-1.5 ' + colorClass + ' ' + cls + '" ' +
                   'data-row-index="' + rowIndex + '" data-reaction="' + rt.key + '" aria-label="' + rt.key + '">' +
                   this.getIcon(rt.icon, 'w-5 h-5', info.reacted) +
                   countSpan +
                   '</button>';
        }).join('');
        this.elements.modalReactionContainer.innerHTML = reactionButtonsHtml;

        // モーダル表示のアニメーション
        this.elements.answerModalContainer.classList.remove('hidden');
        gsap.to(this.elements.answerModalContainer, { opacity: 1, duration: 0.3 });
        gsap.fromTo(this.elements.answerModalCard, 
          { scale: 0.95 }, 
          { 
            scale: 1, 
            duration: 0.3, 
            ease: 'back.out', 
            onComplete: () => this.elements.answerModalCloseBtn.focus() // モーダル表示後、閉じるボタンにフォーカス
          }
        );
      }

      /**
       * 回答モーダルを非表示
       */
      hideAnswerModal() {
        // モーダル非表示のアニメーション
        gsap.to(this.elements.answerModalContainer, { 
          opacity: 0, 
          duration: 0.3, 
          onComplete: () => this.elements.answerModalContainer.classList.add('hidden') 
        });
        gsap.to(this.elements.answerModalCard, { 
          scale: 0.95, 
          duration: 0.3, 
          ease: 'power2.in', 
          onComplete: () => {
            if (this.state.lastFocusedElement) {
              this.state.lastFocusedElement.focus(); // モーダル表示前の要素にフォーカスを戻す
            }
          }
        });
      }
      
      /**
       * SVGアイコンのHTML文字列を取得
       * @param {string} name - アイコンの名前 (例: 'star', 'users')
       * @param {string} classes - 追加するCSSクラス
       * @param {boolean} solid - ソリッド（塗りつぶし）アイコンを使用するか
       * @returns {string} アイコンのHTML文字列
       */
      getIcon(name, classes = '', solid = false) {
        // アイコンキーの優先順位: solid版 > outline版 > プレーン版
        let key;
        if (solid && ICONS[name + '-solid']) {
          key = name + '-solid';
        } else if (ICONS[name + '-outline']) {
          key = name + '-outline';
        } else if (ICONS[name]) {
          key = name;
        } else {
          console.warn('Icon not found:', name);
          return '<span aria-hidden="true" class="' + classes + '">⭐</span>'; // フォールバック
        }
        console.log('getIcon: using key', key, 'for name', name);
        // 存在するアイコンを返す
        return '<span aria-hidden="true" class="' + classes + '">' + ICONS[key] + '</span>';
      }
      
      /**
       * 主要なアイコンをレンダリング（初期設定）
       */
      renderIcons() {
        this.elements.answerModalCloseBtn.innerHTML = this.getIcon('x', 'w-6 h-6');
        this.elements.footerIcon.innerHTML = this.getIcon('grid-2x2');
      }

      /**
       * デバウンス関数
       * @param {Function} func - デバウンスする関数
       * @param {number} delay - 遅延時間 (ms)
       * @returns {Function} デバウンスされた関数
       */
      debounce(func, delay) {
        let timeout;
        return (...args) => {
          clearTimeout(timeout);
          timeout = setTimeout(() => func.apply(this, args), delay);
        };
      }

      /**
       * スコア順ソートオプションの表示/非表示を更新
       */
      updateSortOptions() {
        if (this.elements.scoreOption) {
          if (this.state.showScoreSort) {
            this.elements.scoreOption.style.display = 'block';
          } else {
            this.elements.scoreOption.style.display = 'none';
            // スコア順が非表示になった場合、現在選択されていれば新着順に戻す
            if (this.elements.sortOrder.value === 'score') {
              this.elements.sortOrder.value = 'newest';
            }
          }
        }
      }

      /**
       * プレビューモードを切り替える
       */
      togglePreviewMode() {
        const currentDisplayMode = this.state.displayMode;
        
        if (currentDisplayMode === 'anonymous') {
          // 学生モードから管理者モードへ
          window.isStudentMode = false;
          window.showCounts = true;
          window.showAdminFeatures = true;
          window.showHighlightToggle = true;
          window.showScoreSort = true;
          window.showPublishControls = true;
          window.displayMode = 'named';
          this.elements.modeToggleBtn.textContent = '学生';
          this.elements.modeToggleBtn.className = 'ml-4 px-3 py-1 rounded bg-red-600 hover:bg-red-700 text-white text-sm';
        } else {
          // 管理者モードから学生モードへ
          window.isStudentMode = true;
          window.showCounts = false;
          window.showAdminFeatures = false;
          window.showHighlightToggle = false;
          window.showScoreSort = false;
          window.showPublishControls = false;
          window.displayMode = 'anonymous';
          this.elements.modeToggleBtn.textContent = '管理者';
          this.elements.modeToggleBtn.className = 'ml-4 px-3 py-1 rounded bg-blue-600 hover:bg-blue-700 text-white text-sm';
        }
        
        // グローバル変数から設定を更新
        this.updateConfigFromGlobals();
        
        // UIを更新し、データを再ロード
        this.updateSortOptions();
        this.loadSheetData(true);
      }
      
      /**
       * プレビューモード切り替えボタンの初期表示設定
       */
      setupInitialModeButton() {
        if (this.elements.modeToggleBtn) {
          // プレビューモード検出
          const isPreviewMode = window.location.protocol === 'file:' || 
                               window.location.hostname === 'localhost' || 
                               window.location.pathname.includes('preview') ||
                               window.location.href.includes('preview');
          
          if (isPreviewMode) {
            // プレビューモードの場合、ボタンを表示
            this.elements.modeToggleBtn.style.display = 'block';
            const currentMode = this.state.displayMode;
            if (currentMode === 'named') {
              this.elements.modeToggleBtn.textContent = '学生';
              this.elements.modeToggleBtn.className = 'ml-4 px-3 py-1 rounded bg-red-600 hover:bg-red-700 text-white text-sm';
            } else {
              this.elements.modeToggleBtn.textContent = '管理者';
              this.elements.modeToggleBtn.className = 'ml-4 px-3 py-1 rounded bg-blue-600 hover:bg-blue-700 text-white text-sm';
            }
          } else {
            // 本番環境では切り替えボタンを非表示
            this.elements.modeToggleBtn.style.display = 'none';
          }
        }
      }
      
      /**
       * グローバル変数からStudyQuestAppの状態を更新
       */
      updateConfigFromGlobals() {
        this.state.isStudentMode = window.isStudentMode;
        this.state.showCounts = window.showCounts;
        this.state.showAdminFeatures = window.showAdminFeatures;
        this.state.showHighlightToggle = window.showHighlightToggle;
        this.state.showScoreSort = window.showScoreSort;
        this.state.showPublishControls = window.showPublishControls;
        this.state.displayMode = window.displayMode;

        // 必要に応じて他のUI要素の表示も更新
        // 例えば、showPublishControlsがfalseの場合に発行ボタンを非表示にするなど
        // if (this.elements.unpublishBtn) {
        //   this.elements.unpublishBtn.style.display = this.state.showPublishControls ? 'block' : 'none';
        // }
      }

      /**
       * HTMLエスケープ処理
       * @param {string} str - エスケープする文字列
       * @returns {string} エスケープされた文字列
       */
      escapeHtml(str) {
        if (!str) return '';
        return str.toString()
          .replace(/&/g, '&amp;')
          .replace(/</g, '&lt;')
          .replace(/>/g, '&gt;')
          .replace(/"/g, '&quot;')
          .replace(/'/g, '&#039;');
      }
    }
    
    // アプリケーションインスタンスを作成
    console.log('Creating StudyQuestApp instance...');
    console.log('Window variables:', {
      isStudentMode: window.isStudentMode,
      showCounts: window.showCounts,
      showAdminFeatures: window.showAdminFeatures,
      showHighlightToggle: window.showHighlightToggle,
      showScoreSort: window.showScoreSort,
      showPublishControls: window.showPublishControls,
      displayMode: window.displayMode
    });
    
    try {
      const app = new StudyQuestApp();
      console.log('StudyQuestApp instance created successfully');
    } catch (error) {
      console.error('Error creating StudyQuestApp instance:', error);
      
      // エラー時の緊急表示
      const container = document.getElementById('answers');
      if (container) {
        container.innerHTML = '<div class="text-red-400 p-4">アプリケーションの初期化に失敗しました: ' + error.message + '</div>';
      }
    }
  </script>
</body>
</html><|MERGE_RESOLUTION|>--- conflicted
+++ resolved
@@ -259,12 +259,7 @@
   </style>
 </head>
 <body class="bg-[#1a1b26] text-gray-200 font-sans">
-
-<<<<<<< HEAD
   <div id="main-container" class="w-full mx-auto px-4 pt-4 pb-4 md:px-6 md:pt-6 md:pb-6">
-=======
-  <div id="main-container" class="w-full mx-auto px-4 pt-0 pb-4 md:px-6 md:pt-0 md:pb-6">
->>>>>>> a9fcaab0
     <header id="main-header" class="glass-panel rounded-xl p-4 mb-4 flex flex-col lg:flex-row justify-between items-center gap-4 shadow-lg">
       <div class="flex items-center gap-4 w-full lg:w-auto">
         <p id="answerCount" class="text-sm text-gray-400 flex items-center gap-2 flex-shrink-0"></p>
