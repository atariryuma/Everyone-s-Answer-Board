<!DOCTYPE html>
<html lang="ja">
<head>
  <meta charset="UTF-8" />
  <title>StudyQuest - みんなのかいとうボード</title>
  <meta name="viewport" content="width=device-width, initial-scale=1" />
  <script src="https://cdn.tailwindcss.com"></script>
  <script src="https://cdnjs.cloudflare.com/ajax/libs/gsap/3.12.2/gsap.min.js" defer></script>
  <style>
    body { color: #c0caf5; }
    .glass-panel { background: rgba(26, 27, 38, 0.7); backdrop-filter: blur(12px); -webkit-backdrop-filter: blur(12px); border: 1px solid rgba(255, 255, 255, 0.1); }
    .game-btn { transition: all 0.2s ease; border-bottom-width: 4px; text-shadow: 1px 1px 2px rgba(0,0,0,0.4); }
    .game-btn:not(:disabled):hover { transform: translateY(-2px) scale(1.02); box-shadow: 0 0 15px rgba(139, 233, 253, 0.4); }
    .game-btn:active:not(:disabled) { transform: translateY(2px); border-bottom-width: 2px; box-shadow: none; }
    #classFilter, #sortOrder { background-color: #2a2f4a; border: 1px solid #4a4f8a; color: #c0caf5; border-radius: 0.5rem; padding: 0.25rem 0.5rem; }
    :focus-visible { outline: 3px solid #8be9fd; outline-offset: 2px; border-radius: 4px; }
    header { position: sticky; top: 0; z-index: 5; }
    .answer-card { will-change: transform, opacity; }
    .answer-card.highlighted { border-color: #facc15; box-shadow: 0 0 15px rgba(250,204,21,0.4); transform: scale(1.02); transition: all 0.3s ease; }
    .answer-card:hover { transform: translateY(-4px) scale(1.02); box-shadow: 0 8px 25px rgba(139,233,253,0.3); }
    .answer-card.highlighted:hover { transform: translateY(-4px) scale(1.04); }
    .highlight-badge {
      position: absolute;
      top: -0.75rem;
      right: -0.75rem;
      width: 1.75rem;
      height: 1.75rem;
      border-radius: 9999px;
      background-color: rgba(250,204,21,0.95);
<<<<<<< HEAD
      color: #1a1b26;
=======
      color: #facc15;
>>>>>>> 0095b311
      display: flex;
      align-items: center;
      justify-content: center;
      box-shadow: 0 0 6px rgba(0, 0, 0, 0.4);
<<<<<<< HEAD
      pointer-events: none;
=======
>>>>>>> 0095b311
    }
    .reaction-bg-like { border-color:#ef4444; border-image: linear-gradient(to bottom,#facc15,#fcd34d) 1; }
    .reaction-bg-understand { border-color:#fbbf24; border-image: linear-gradient(to bottom,#a3e635,#bef264) 1; }
    .reaction-bg-curious { border-color:#3b82f6; border-image: linear-gradient(to bottom,#38bdf8,#7dd3fc) 1; }
    .reaction-bg-mixed { border-color:#8b5cf6; border-image: linear-gradient(to bottom,#f59e0b,#10b981,#3b82f6) 1; }
    .reaction-bg-all { border-color:transparent; border-image: linear-gradient(90deg,#ef4444,#fbbf24,#3b82f6) 1; }
    .answer-preview { display: -webkit-box; -webkit-line-clamp: 5; -webkit-box-orient: vertical; overflow: hidden; text-overflow: ellipsis; min-height: 120px; }
    .like-btn svg { transition: all 0.2s ease-in-out; fill: none; }
    .like-btn.liked svg { stroke: transparent; fill: currentColor; transform: scale(1.1); }
    #controlsFooter { pointer-events: none; }
    #controlsFooter > .glass-panel { pointer-events: auto; }
    .skeleton { position: relative; overflow: hidden; background-color: rgba(255,255,255,0.05); color: transparent; }
    .skeleton::after { content: ""; position: absolute; inset: 0; background-image: linear-gradient(90deg, rgba(255,255,255,0), rgba(255,255,255,0.3), rgba(255,255,255,0)); animation: skeleton-loading 1.2s infinite; }
    @keyframes skeleton-loading { 0% { transform: translateX(-100%); } 100% { transform: translateX(100%); } }
  </style>
</head>
<body class="bg-[#1a1b26] text-gray-200 font-sans">

  <div id="main-container" class="w-full mx-auto p-4 md:p-6">
    <header id="main-header" class="glass-panel rounded-xl p-4 mb-4 flex flex-col lg:flex-row justify-between items-center gap-4 shadow-lg">
        <div class="flex items-center gap-4 w-full lg:w-auto">
            <p id="answerCount" class="text-sm text-gray-400 flex items-center gap-2 flex-shrink-0"></p>
            <label for="classFilter" class="sr-only">クラス絞り込み</label>
            <select id="classFilter" class="hidden text-sm"></select>
            <label for="sortOrder" class="sr-only">並び順</label>
            <select id="sortOrder" class="text-sm">
                <option value="newest">新着順</option>
                <option value="random">ランダム順</option>
                <option value="score">スコア順</option>
            </select>
        </div>
        <div class="flex-grow text-center w-full min-w-0">
             <p id="headingLabel" class="text-2xl md:text-3xl font-bold text-pink-400 leading-tight flex justify-center">
                 <svg class="w-6 h-6 animate-spin" viewBox="0 0 24 24" fill="none" xmlns="http://www.w3.org/2000/svg">
                     <circle class="opacity-25" cx="12" cy="12" r="10" stroke="currentColor" stroke-width="4"></circle>
                     <path class="opacity-75" d="M4 12a8 8 0 018-8v4a4 4 0 00-4 4H4z" fill="currentColor"></path>
                 </svg>
             </p>
        </div>
        <div class="w-full lg:w-auto lg:min-w-[150px] text-right space-y-1">
            <p id="sheetNameText" class="text-xs text-gray-400 h-4"></p>
            <button id="adminToggleBtn" class="text-xs text-cyan-400 underline hidden" hidden></button>
        </div>
    </header>

    <main id="answers" class="grid grid-cols-1 sm:grid-cols-2 md:grid-cols-3 lg:grid-cols-4 gap-4"></main>
  </div>
  
  <div id="answerModalContainer" class="fixed inset-0 bg-black/80 z-50 flex items-center justify-center p-4 hidden opacity-0 transition-opacity duration-300" role="dialog" aria-modal="true">
      <div id="answerModalCard" class="glass-panel rounded-xl p-6 flex flex-col shadow-2xl border-2 border-cyan-400/80 w-full max-w-5xl h-auto max-h-[85vh] transform scale-95 transition-transform duration-300">
          <button id="answerModalCloseBtn" class="absolute -top-3 -right-3 bg-red-600 rounded-full p-2 text-white hover:scale-110 transition-transform" aria-label="閉じる"></button>
          <div id="modalAnswer" class="flex-grow min-h-[200px] mb-4 overflow-y-auto pr-4"></div>
          <div class="text-xs text-gray-400 pt-4 border-t-2 border-dashed border-cyan-400/80 flex justify-between items-center">
              <div><span id="modalStudentName" class="font-bold text-2xl text-gray-200"></span></div>
              <div id="modalReactions" class="flex items-center gap-2"></div>
            </div>
      </div>
  </div>

  <footer id="controlsFooter" class="fixed bottom-0 left-0 right-0 z-40 p-4">
      <div class="glass-panel max-w-md mx-auto rounded-xl p-3 flex items-center justify-center gap-3">
        <input type="range" id="sizeSlider" min="2" max="6" value="4" class="w-1/2" aria-label="表示列数の変更">
        <div class="flex items-center gap-1">
          <span id="sliderValue" class="font-bold text-lg">4</span>
          <span id="footerIcon" class="w-4 h-4"></span>
        </div>
      </div>
  </footer>

  <script>
    const showAdminFeatures = <?= showAdminFeatures ? 'true' : 'false' ?>;
    const showHighlightToggle = <?= showHighlightToggle ? 'true' : 'false' ?>;
    const isAdminUser = <?= isAdminUser ? 'true' : 'false' ?>;
    const ICONS = {
        'lightbulb-outline': '<svg fill="none" stroke="currentColor" stroke-width="1.5" viewBox="0 0 24 24"><path stroke-linecap="round" stroke-linejoin="round" d="M12 2V.5M5.25 6.75L4.2 5.7M18.75 6.75l1.05-1.05M12 4a6 6 0 00-6 6c0 2.25 1 4.2 2.5 5.34V16.5h7v-1.16A6.002 6.002 0 0018 10a6 6 0 00-6-6zM9 16.5h6v4H9v-4zm0 1h6zm0 1h6zM10.5 11l.5 2h2l.5-2m-3 1h3"/></svg>',
        'lightbulb-solid': '<svg fill="currentColor" viewBox="0 0 24 24"><path d="M12 2V.5M5.25 6.75L4.2 5.7M18.75 6.75l1.05-1.05" stroke="currentColor" stroke-width="1.5" stroke-linecap="round"/><path fill-rule="evenodd" clip-rule="evenodd" d="M12 4a6 6 0 00-6 6c0 2.25 1 4.2 2.5 5.34V16.5h7v-1.16A6.002 6.002 0 0018 10a6 6 0 00-6-6z M10.5 11.25 L11 13 L13 13 L13.5 11.25 H 10.5 Z"/><path d="M9 16.5h6v1H9z M9 18h6v1H9z M9 19.5h6v1H9z"/></svg>',
        'hand-thumb-up-outline': '<svg fill="none" stroke="currentColor" stroke-width="2" stroke-linecap="round" stroke-linejoin="round" viewBox="0 0 24 24"><path d="M7 10v12"/><path d="M15 5.88 14 10h5.83a2 2 0 0 1 1.92 2.56l-2.338 8A2 2 0 0 1 17.5 22H4a2 2 0 0 1-2-2v-8a2 2 0 0 1 2-2h2.76a2 2 0 0 0 1.79-1.11L12 2h0a3.13 3.13 0 0 1 3 3.88Z"/></svg>',
        'hand-thumb-up-solid': '<svg fill="currentColor" viewBox="0 0 24 24"><path fill-rule="evenodd" clip-rule="evenodd" d="M15 5.88 14 10h5.83a2 2 0 0 1 1.92 2.56l-2.33 8A2 2 0 0 1 17.5 22H4a2 2 0 0 1-2-2v-8a2 2 0 0 1 2-2h2.76a2 2 0 0 0 1.79-1.11L12 2h0a3.13 3.13 0 0 1 3 3.88Z M6.5 10v12h1V10h-1z"/></svg>',
        'magnifying-glass-plus-outline': '<svg fill="none" stroke="currentColor" stroke-width="1.5" viewBox="0 0 24 24"><path stroke-linecap="round" stroke-linejoin="round" d="M21 21l-5.197-5.197m0 0A7.5 7.5 0 105.196 5.196a7.5 7.5 0 0010.607 10.607zM10.5 7.5v6m3-3h-6"/></svg>',
        'magnifying-glass-plus-solid': '<svg viewBox="0 0 24 24" fill="none"><path fill-rule="evenodd" clip-rule="evenodd" d="M10.5 18a7.5 7.5 0 100-15 7.5 7.5 0 000 15z M9.75 7.5v2.25H7.5v1.5h2.25V13.5h1.5v-2.25H13.5v-1.5h-2.25V7.5h-1.5z" fill="currentColor"/><path d="M10.5 18a7.5 7.5 0 100-15 7.5 7.5 0 000 15zM16.5 16.5l4.5 4.5" stroke="currentColor" stroke-width="1.5" stroke-linecap="round" stroke-linejoin="round"/></svg>',
        'x': '<svg xmlns="http://www.w3.org/2000/svg" width="24" height="24" viewBox="0 0 24 24" fill="none" stroke="currentColor" stroke-width="2" stroke-linecap="round" stroke-linejoin="round"><path d="M18 6 6 18"/><path d="m6 6 12 12"/></svg>',
        'star': '<svg xmlns="http://www.w3.org/2000/svg" width="24" height="24" viewBox="0 0 24 24" fill="currentColor" stroke="currentColor" stroke-width="2" stroke-linecap="round" stroke-linejoin="round"><polygon points="12 2 15 8.5 22 9.3 17 14 18.2 21 12 17.8 5.8 21 7 14 2 9.3 9 8.5 12 2"/></svg>',
        'grid-2x2': '<svg xmlns="http://www.w3.org/2000/svg" width="24" height="24" viewBox="0 0 24 24" fill="none" stroke="currentColor" stroke-width="2" stroke-linecap="round" stroke-linejoin="round"><rect width="18" height="18" x="3" y="3" rx="2"/><path d="M3 12h18"/><path d="M12 3v18"/></svg>',
        'users': '<svg xmlns="http://www.w3.org/2000/svg" width="24" height="24" viewBox="0 0 24 24" fill="none" stroke="currentColor" stroke-width="2" stroke-linecap="round" stroke-linejoin="round"><path d="M16 21v-2a4 4 0 0 0-4-4H6a4 4 0 0 0-4 4v2"/><circle cx="9" cy="7" r="4"/><path d="M22 21v-2a4 4 0 0 0-3-3.87"/><path d="M16 3.13a4 4 0 0 1 0 7.75"/></svg>'
    };
    class StudyQuestApp {
        constructor() {
            this.elements = {
                body: document.body,
                mainContainer: document.getElementById('main-container'),
                header: document.getElementById('main-header'),
                answersContainer: document.getElementById('answers'),
                sizeSlider: document.getElementById('sizeSlider'),
                sliderValue: document.getElementById('sliderValue'),
                headingLabel: document.getElementById('headingLabel'),
                sheetNameText: document.getElementById('sheetNameText'),
                adminToggleBtn: document.getElementById('adminToggleBtn'),
                answerCount: document.getElementById('answerCount'),
                answerModalContainer: document.getElementById('answerModalContainer'),
                answerModalCloseBtn: document.getElementById('answerModalCloseBtn'),
                answerModalCard: document.getElementById('answerModalCard'),
                modalAnswer: document.getElementById('modalAnswer'),
                modalStudentName: document.getElementById('modalStudentName'),
                modalReactionContainer: document.getElementById('modalReactions'),
                classFilter: document.getElementById('classFilter'),
                sortOrder: document.getElementById('sortOrder'),
                footer: document.getElementById('controlsFooter'),
            };
            
            this.state = {
                currentAnswers: [],
                isLoading: false,
                lastFocusedElement: null
            };
            
            this.pollingInterval = null;

            this.showHighlightToggle = showHighlightToggle;
            this.showAdminFeatures = showAdminFeatures;
            this.isAdminUser = isAdminUser;
            this.reactionTypes = [
                { key: 'LIKE', icon: 'hand-thumb-up' },
                { key: 'UNDERSTAND', icon: 'lightbulb' },
                { key: 'CURIOUS', icon: 'magnifying-glass-plus' }
            ];
            
            this.gas = {
                getPublishedSheetData: (classFilter, sort) => this.runGas('getPublishedSheetData', classFilter, sort),
                addLike: (rowIndex) => this.runGas('addReaction', rowIndex, 'LIKE'),
                addReaction: (rowIndex, reaction) => this.runGas('addReaction', rowIndex, reaction),
                toggleHighlight: (rowIndex) => this.runGas('toggleHighlight', rowIndex),
                checkAdmin: () => this.runGas('checkAdmin')
            };
            
            this.init();
        }

        init() {
            this.renderIcons();
            this.setupEventListeners();
            if (this.isAdminUser && this.elements.adminToggleBtn) {
                this.elements.adminToggleBtn.classList.remove('hidden');
                this.elements.adminToggleBtn.removeAttribute('hidden');
                this.elements.adminToggleBtn.textContent = this.showAdminFeatures ? '閲覧モード' : '管理モード';
            }
            this.adjustLayout();
            this.loadInitialData();
        }

        setupEventListeners() {
            this.elements.sizeSlider.addEventListener('input', this.debounce(() => this.renderBoard(true), 200));
            this.elements.answerModalCloseBtn.addEventListener('click', () => this.hideAnswerModal());
            this.elements.answerModalContainer.addEventListener('click', (e) => {
                if (e.target === e.currentTarget) {
                    this.hideAnswerModal();
                }
            });
            this.elements.modalReactionContainer.addEventListener('click', (e) => {
                const btn = e.target.closest('.reaction-btn');
                if (btn) {
                    const id = btn.dataset.rowIndex;
                    const reaction = btn.dataset.reaction;
                    if (id && reaction) {
                        this.handleReaction(id, reaction);
                    }
                }
            });
            this.elements.classFilter.addEventListener('change', () => this.loadSheetData(true));
            this.elements.sortOrder.addEventListener('change', () => this.loadSheetData(true));
            if (this.elements.adminToggleBtn) {
                this.elements.adminToggleBtn.addEventListener('click', () => this.toggleAdminMode());
            }
            document.addEventListener('keydown', (e) => {
                if (e.key === 'Escape') {
                    this.hideAnswerModal();
                }
            });
            window.addEventListener('resize', this.debounce(() => this.adjustLayout(), 100));
        }

        adjustLayout() {
            const headerHeight = this.elements.header.offsetHeight;
            const footerHeight = this.elements.footer.offsetHeight;
            this.elements.mainContainer.style.paddingTop = headerHeight + 'px';
            this.elements.body.style.paddingBottom = (footerHeight + 40) + 'px';
        }

        runGas(funcName, ...args) {
            return new Promise((resolve, reject) => {
                if (typeof google !== 'undefined' && google.script && google.script.run) {
                    google.script.run
                        .withSuccessHandler(resolve)
                        .withFailureHandler(reject)
                        [funcName](...args);
                } else {
                    // デバッグ用のモックデータ
                    console.warn('Google Apps Script environment not detected. Using mock data.');
                    this.getMockData(funcName, ...args).then(resolve).catch(reject);
                }
            });
        }
        
        // デバッグ用のモックデータ生成
        getMockData(funcName, ...args) {
            return new Promise((resolve) => {
                setTimeout(() => {
                    if (funcName === 'getPublishedSheetData') {
                        resolve({
                            header: 'テスト問題',
                            sheetName: 'テストシート',
                            rows: [
                                {
                                    rowIndex: 1,
                                    name: '田中太郎',
                                    class: '3年A組',
                                    opinion: 'これは素晴らしいアイデアだと思います。',
                                    reason: '理由は簡潔で分かりやすく、実現可能性が高いからです。',
                                    reactions: {
                                        UNDERSTAND: { count: 1, reacted: false },
                                        LIKE: { count: 5, reacted: false },
                                        CURIOUS: { count: 0, reacted: false }
                                    },
                                    highlight: false
                                },
                                {
                                    rowIndex: 2,
                                    name: '佐藤花子',
                                    class: '3年B組',
                                    opinion: '少し改善の余地があると考えます。',
                                    reason: 'より多くの人の意見を聞く必要があると思います。',
                                    reactions: {
                                        UNDERSTAND: { count: 2, reacted: true },
                                        LIKE: { count: 3, reacted: true },
                                        CURIOUS: { count: 1, reacted: false }
                                    },
                                    highlight: true
                                }
                            ]
                        });
                    } else if (funcName === 'addReaction') {
                        resolve({
                            status: 'ok',
                            reactions: {
                                UNDERSTAND: { count: 1, reacted: Math.random() < 0.5 },
                                LIKE: { count: Math.floor(Math.random() * 10), reacted: Math.random() < 0.5 },
                                CURIOUS: { count: Math.floor(Math.random() * 5), reacted: Math.random() < 0.5 }
                            }
                        });
                    } else if (funcName === 'checkAdmin') {
                        resolve(false);
                    }
                }, 500);
            });
        }
        
        async loadInitialData() {
            await this.loadSheetData(true, true);
            if (this.pollingInterval) {
                clearInterval(this.pollingInterval);
            }
            this.pollingInterval = setInterval(() => this.loadSheetData(false), 15000);
        }

        async loadSheetData(showLoading = true, isInitialLoad = false) {
            if (this.state.isLoading && showLoading) return;
            this.state.isLoading = true;
            
            const selectedClass = isInitialLoad ? 'すべて' : this.elements.classFilter.value;
            const oldAnswers = [...this.state.currentAnswers];

            if (showLoading) {
                const count = parseInt(this.elements.sizeSlider.value, 10) * 2;
                const frag = document.createDocumentFragment();
                for (let i = 0; i < count; i++) {
                    frag.appendChild(this.createSkeletonCard());
                }
                const container = this.elements.answersContainer;
                container.className = 'grid gap-4 grid-cols-1 sm:grid-cols-2 lg:grid-cols-' + this.elements.sizeSlider.value;
                container.innerHTML = '';
                container.appendChild(frag);
            }
            
            try {
                const sortOrder = this.elements.sortOrder.value;
                const data = await this.gas.getPublishedSheetData(selectedClass, sortOrder);
                this.adjustLayout();
                
                if (isInitialLoad) {
                    this.populateClassFilter(data.rows);
                    this.elements.sheetNameText.textContent = 'シート: ' + data.sheetName;
                }

                if (JSON.stringify(this.state.currentAnswers) !== JSON.stringify(data.rows)) {
                    this.state.currentAnswers = data.rows;
                    this.elements.headingLabel.textContent = data.header || '問題';
                    this.renderBoard(false, oldAnswers);
                }
            } catch (error) {
                console.error('Error loading sheet data:', error);
                const errorMessage = this.escapeHtml(error.message || 'Unknown error');
                this.elements.answersContainer.innerHTML = 
                    '<div class="text-center text-red-400 col-span-full mt-8 p-4 bg-red-900/20 rounded-lg">' +
                    '<p class="font-bold">データの読み込みに失敗しました。</p>' +
                    '<p class="text-sm mt-2">' + errorMessage + '</p>' +
                    '<button id="retryLoadBtn" class="mt-4 game-btn bg-cyan-600 text-white px-4 py-2 rounded-lg font-bold border-cyan-800 hover:bg-cyan-500 text-sm">再試行</button>' +
                    '</div>';
                
                const retryBtn = document.getElementById('retryLoadBtn');
                if (retryBtn) {
                    retryBtn.addEventListener('click', () => this.loadInitialData());
                }
            } finally {
                this.state.isLoading = false;
            }
        }

        populateClassFilter(rows) {
            const classFilter = this.elements.classFilter;
            const uniqueClasses = ['すべて', ...new Set(rows.map(r => r.class).filter(Boolean))];
            classFilter.innerHTML = uniqueClasses.map(c => 
                '<option value="' + this.escapeHtml(c) + '">' + this.escapeHtml(c) + '</option>'
            ).join('');
            classFilter.value = 'すべて';
            classFilter.classList.remove('hidden');
        }

        renderBoard(isLayoutChange = false, oldRows = this.state.currentAnswers) {
            const container = this.elements.answersContainer;
            const newRows = this.state.currentAnswers;
            const oldRowsMap = new Map(oldRows.map(r => [String(r.rowIndex), r]));
            const oldPositions = new Map();
            
            container.querySelectorAll('.answer-card').forEach(card => {
                oldPositions.set(card.dataset.rowIndex, card.getBoundingClientRect());
            });

            this.elements.sliderValue.textContent = this.elements.sizeSlider.value;
            container.className = 'grid gap-4 grid-cols-1 sm:grid-cols-2 lg:grid-cols-' + this.elements.sizeSlider.value;
            
            const userIcon = this.getIcon('users', 'w-4 h-4 inline-block -mt-1');
            this.elements.answerCount.innerHTML = userIcon + '<span>' + newRows.length + '件</span>';
            
            const fragment = document.createDocumentFragment();
            if (newRows.length === 0) {
                const p = document.createElement('p');
                p.className = 'text-center text-gray-500 col-span-full mt-8';
                p.textContent = 'このクラスの回答はありません。';
                fragment.appendChild(p);
            } else {
                newRows.forEach(r => fragment.appendChild(this.createAnswerCard(r)));
            }
            
            container.innerHTML = '';
            container.appendChild(fragment);

            container.querySelectorAll('.answer-card').forEach((card) => {
                const rowIndex = card.dataset.rowIndex;
                const oldPos = oldPositions.get(rowIndex);
                
                if (isLayoutChange || !oldPos) {
                    gsap.from(card, { opacity: 0, y: 30, duration: 0.5, ease: 'power3.out' });
                } else {
                    const newPos = card.getBoundingClientRect();
                    const deltaX = oldPos.left - newPos.left;
                    const deltaY = oldPos.top - newPos.top;
                    gsap.set(card, { opacity: 1 });
                    
                    if (Math.abs(deltaX) > 1 || Math.abs(deltaY) > 1) {
                        gsap.fromTo(card, 
                            { x: deltaX, y: deltaY }, 
                            { x: 0, y: 0, duration: 0.7, ease: 'power3.inOut' }
                        );
                    }
                    
                    const oldData = oldRowsMap.get(rowIndex);
                    const newData = newRows.find(r => String(r.rowIndex) === rowIndex);
                    if (oldData && newData) {
                        const oldTotal = this.reactionTypes.reduce((sum, rt) => {
                            return sum + ((oldData.reactions && oldData.reactions[rt.key] ? oldData.reactions[rt.key].count : 0));
                        }, 0);
                        const newTotal = this.reactionTypes.reduce((sum, rt) => {
                            return sum + ((newData.reactions && newData.reactions[rt.key] ? newData.reactions[rt.key].count : 0));
                        }, 0);
                        if (oldTotal !== newTotal) {
                            gsap.fromTo(card,
                                { backgroundColor: 'rgba(250, 204, 21, 0.4)' },
                                { backgroundColor: 'rgba(26, 27, 38, 0.7)', duration: 0.8, ease: 'expo.out' }
                            );
                        }
                    }
                }
            });
        }

        createAnswerCard(data) {
            const card = document.createElement('div');
            const highlightClass = data.highlight ? ' highlighted' : '';
            card.className = 'relative answer-card glass-panel rounded-xl p-4 flex flex-col justify-between shadow-lg border-2 border-cyan-400/80 cursor-pointer opacity-0' + highlightClass;
            card.dataset.rowIndex = data.rowIndex;

            const active = this.reactionTypes
              .filter(rt => data.reactions && data.reactions[rt.key] && data.reactions[rt.key].count > 0)
              .map(rt => rt.key);
            if (active.length === 1) {
                if (active[0] === 'LIKE') card.classList.add('reaction-bg-like');
                if (active[0] === 'UNDERSTAND') card.classList.add('reaction-bg-understand');
                if (active[0] === 'CURIOUS') card.classList.add('reaction-bg-curious');
            } else if (active.length === 2) {
                card.classList.add('reaction-bg-mixed');
            } else if (active.length > 2) {
                card.classList.add('reaction-bg-all');
            }

            let highlightBtn = '';
            if (this.showHighlightToggle) {
                const cls = data.highlight ? 'liked' : '';
                highlightBtn = '<button type="button" class="highlight-btn like-btn text-yellow-400 ' + cls + '" aria-label="Highlight" data-row-index="' + data.rowIndex + '">' +
                               this.getIcon('star', 'w-5 h-5') +
                               '</button>';
            }
<<<<<<< HEAD

=======
            const badge = data.highlight ? '<span class="highlight-badge">' + this.getIcon('star', 'w-6 h-6') + '</span>' : '';
>>>>>>> 0095b311

            const nameHtml = this.showAdminFeatures ? '<div><span class="font-bold text-sm text-gray-200">' + this.escapeHtml(data.name) + '</span></div>' : '';

            const reactionButtons = this.reactionTypes.map(rt => {
                const info = data.reactions ? data.reactions[rt.key] : { count: 0, reacted: false };
                const cls = info.reacted ? 'liked' : '';
                const colorClass = rt.key === 'LIKE' ? 'text-red-500' : rt.key === 'UNDERSTAND' ? 'text-yellow-500' : 'text-blue-500';
                const countSpan = this.showAdminFeatures ? '<span class="reaction-count font-bold text-lg text-gray-200">' + (info.count || 0) + '</span>' : '';
                return '<button type="button" class="reaction-btn like-btn flex items-center gap-1 ' + colorClass + ' ' + cls + '" data-row-index="' + data.rowIndex + '" data-reaction="' + rt.key + '" aria-label="' + rt.key + '">' +
                       countSpan +
                       this.getIcon(rt.icon, 'w-5 h-5', info.reacted) +
                       '</button>';
            }).join('');

            card.innerHTML =
                '<div class="relative flex-grow mb-3 answer-preview">' +
                '<p class="opinion-text text-cyan-200 whitespace-pre-wrap break-words text-xl md:text-2xl font-semibold leading-tight">' +
                this.escapeHtml(data.opinion || '') + '</p>' +
                '<p class="text-gray-100 whitespace-pre-wrap break-words mt-4">' +
                this.escapeHtml(data.reason || '') + '</p>' +
                '</div>' +
                '<div class="text-xs text-gray-400 pt-3 border-t-2 border-cyan-400/80 border-dashed flex justify-between items-center">' +
                nameHtml +
                '<div class="flex items-center gap-1">' +
                reactionButtons +
                highlightBtn +
                '</div>' +
                '</div>';

            if (data.highlight) {
                const badge = document.createElement('span');
                badge.className = 'highlight-badge';
                badge.innerHTML = this.getIcon('star', 'w-6 h-6');
                card.appendChild(badge);
            }

            const badgeEl = card.querySelector('.highlight-badge');
            if (badgeEl) {
                this.animateHighlightBadge(badgeEl);
            }

            card.addEventListener('click', (e) => {
                if (e.target.closest('.reaction-btn')) {
                    e.stopPropagation();
                    const r = e.target.closest('.reaction-btn').dataset.reaction;
                    this.handleReaction(data.rowIndex, r);
                } else if (e.target.closest('.highlight-btn')) {
                    e.stopPropagation();
                    this.handleHighlight(data.rowIndex);
                } else {
                    this.showAnswerModal(data.rowIndex);
                }
            });

            return card;
        }

        createSkeletonCard() {
            const card = document.createElement('div');
            card.className = 'answer-card glass-panel rounded-xl p-4 flex flex-col justify-between shadow-lg border-2 border-cyan-400/80 skeleton';
            card.innerHTML =
                '<div class="flex-1 space-y-3">' +
                '<div class="h-6 w-3/4 rounded bg-gray-500/30"></div>' +
                '<div class="h-4 w-full rounded bg-gray-500/20"></div>' +
                '<div class="h-4 w-5/6 rounded bg-gray-500/20"></div>' +
                '</div>' +
                '<div class="mt-4 h-8 rounded bg-gray-500/20"></div>';
            return card;
        }

        async handleLike(rowIndex) {
            await this.handleReaction(rowIndex, 'LIKE');
        }

        async handleReaction(rowIndex, reaction) {
            const btns = document.querySelectorAll('[data-row-index="' + rowIndex + '"][data-reaction="' + reaction + '"]');
            if (typeof gsap !== 'undefined') {
                btns.forEach(btn => {
                    gsap.fromTo(btn,
                        { scale: 1 },
                        { scale: 1.3, yoyo: true, repeat: 1, duration: 0.2, ease: 'power2.inOut' }
                    );
                });
            }
            try {
                const res = await this.gas.addReaction(rowIndex, reaction);
                if (res && res.status === 'ok') {
                    const oldAnswers = [...this.state.currentAnswers];
                    const item = this.state.currentAnswers.find(i => i.rowIndex == rowIndex);
                    if (item && res.reactions) {
                        item.reactions = res.reactions;
                        this.applyUpdates([item]);
                    }
                } else if (res && res.message) {
                    alert(res.message);
                }
            } catch (error) {
                console.error('Failed to add reaction:', error);
            }
        }

        async handleHighlight(rowIndex) {
            try {
                const res = await this.gas.toggleHighlight(rowIndex);
                if (res && res.status === 'ok') {
                    const item = this.state.currentAnswers.find(i => i.rowIndex == rowIndex);
                    if (item) {
                        item.highlight = res.highlight;
                    }
                    this.applyUpdates([item]);
                } else if (res && res.message) {
                    alert(res.message);
                }
            } catch (error) {
                console.error('Failed to toggle highlight:', error);
            }
        }

        async toggleAdminMode() {
            const enable = !this.showAdminFeatures;
            if (enable) {
                try {
                    const ok = await this.gas.checkAdmin();
                    if (!ok) {
                        alert('管理者権限がありません。');
                        return;
                    }
                } catch (e) {
                    alert('権限確認に失敗しました');
                    return;
                }
            }
            this.showAdminFeatures = enable;
            this.showHighlightToggle = enable;
            if (this.elements.adminToggleBtn) {
                this.elements.adminToggleBtn.textContent = enable ? '閲覧モード' : '管理モード';
            }
            this.loadSheetData(true, true);
        }

        updateReactionButtonUI(rowIndex, reaction, count, reacted) {
            document.querySelectorAll('[data-row-index="' + rowIndex + '"][data-reaction="' + reaction + '"]').forEach(btn => {
                const countEl = btn.querySelector('.reaction-count');
                if (countEl) {
                    countEl.textContent = count;
                }
                const rt = this.reactionTypes.find(r => r.key === reaction);
                const svgEl = btn.querySelector('svg');
                if (svgEl && rt) {
                    svgEl.outerHTML = this.getIcon(rt.icon, 'w-5 h-5', reacted);
                }
                btn.classList.toggle('liked', reacted);
            });
        }

        applyUpdates(items) {
            items.forEach(item => {
                this.updateReactionButtonUI(item.rowIndex, 'LIKE', item.reactions.LIKE.count, item.reactions.LIKE.reacted);
                this.updateReactionButtonUI(item.rowIndex, 'UNDERSTAND', item.reactions.UNDERSTAND.count, item.reactions.UNDERSTAND.reacted);
                this.updateReactionButtonUI(item.rowIndex, 'CURIOUS', item.reactions.CURIOUS.count, item.reactions.CURIOUS.reacted);
                const card = document.querySelector('.answer-card[data-row-index="' + item.rowIndex + '"]');
                if (card) {
                    card.classList.toggle('highlighted', item.highlight);

                    // Recompute active reaction types and update background classes
                    const active = this.reactionTypes
                        .filter(rt => item.reactions && item.reactions[rt.key] && item.reactions[rt.key].count > 0)
                        .map(rt => rt.key);

                    [
                        'reaction-bg-like',
                        'reaction-bg-understand',
                        'reaction-bg-curious',
                        'reaction-bg-mixed',
                        'reaction-bg-all'
                    ].forEach(cls => card.classList.remove(cls));

                    if (active.length === 1) {
                        if (active[0] === 'LIKE') card.classList.add('reaction-bg-like');
                        if (active[0] === 'UNDERSTAND') card.classList.add('reaction-bg-understand');
                        if (active[0] === 'CURIOUS') card.classList.add('reaction-bg-curious');
                    } else if (active.length === 2) {
                        card.classList.add('reaction-bg-mixed');
                    } else if (active.length > 2) {
                        card.classList.add('reaction-bg-all');
                    }

                    let badge = card.querySelector('.highlight-badge');
                    if (item.highlight && !badge) {
                        badge = document.createElement('span');
                        badge.className = 'highlight-badge';
                        badge.innerHTML = this.getIcon('star', 'w-6 h-6');
<<<<<<< HEAD
                        card.appendChild(badge);
=======
                        preview.insertBefore(badge, preview.firstChild);
>>>>>>> 0095b311
                        this.animateHighlightBadge(badge);
                    } else if (!item.highlight && badge) {
                        gsap.to(badge, { scale: 0, opacity: 0, duration: 0.3, onComplete: () => badge.remove() });
                    }
                }
            });
        }

        animateHighlightBadge(el) {
            if (typeof gsap === 'undefined' || !el) return;
            gsap.fromTo(el, { scale: 0, opacity: 0 }, { scale: 1, opacity: 1, duration: 0.5, ease: 'back.out(1.7)' });
        }
        
        showAnswerModal(rowIndex) {
            const data = this.state.currentAnswers.find(r => r.rowIndex == rowIndex);
            if (!data) return;
            
            this.state.lastFocusedElement = document.activeElement;
            
            this.elements.modalAnswer.innerHTML = 
                '<p class="text-cyan-200 whitespace-pre-wrap break-words text-3xl md:text-4xl font-bold leading-tight">' + 
                this.escapeHtml(data.opinion || '') + '</p>' +
                '<p class="text-gray-200 whitespace-pre-wrap break-words text-2xl md:text-3xl mt-6">' + 
                this.escapeHtml(data.reason || '') + '</p>';
            
            this.elements.modalStudentName.textContent = data.name;

            const html = this.reactionTypes.map(rt => {
                const info = data.reactions[rt.key];
                const cls = info.reacted ? 'liked' : '';
                const colorClass = rt.key === 'LIKE' ? 'text-red-500' : rt.key === 'UNDERSTAND' ? 'text-yellow-500' : 'text-blue-500';
                const countSpan = this.showAdminFeatures ? '<span class="reaction-count font-bold text-2xl text-gray-200">' + info.count + '</span>' : '';
                return '<button type="button" class="reaction-btn like-btn flex items-center gap-1.5 ' + colorClass + ' ' + cls + '" ' +
                       'data-row-index="' + rowIndex + '" data-reaction="' + rt.key + '" aria-label="' + rt.key + '">' +
                       countSpan +
                       this.getIcon(rt.icon, 'w-5 h-5', info.reacted) +
                       '</button>';
            }).join('');
            this.elements.modalReactionContainer.innerHTML = html;

            this.reactionTypes.forEach(rt => {
                this.updateReactionButtonUI(rowIndex, rt.key, data.reactions[rt.key].count, data.reactions[rt.key].reacted);
            });
            
            this.elements.answerModalContainer.classList.remove('hidden');
            gsap.to(this.elements.answerModalContainer, { opacity: 1, duration: 0.3 });
            gsap.to(this.elements.answerModalCard, { 
                scale: 1, 
                duration: 0.3, 
                ease: 'back.out', 
                onComplete: () => this.elements.answerModalCloseBtn.focus() 
            });
        }

        hideAnswerModal() {
            gsap.to(this.elements.answerModalContainer, { 
                opacity: 0, 
                duration: 0.3, 
                onComplete: () => this.elements.answerModalContainer.classList.add('hidden') 
            });
            gsap.to(this.elements.answerModalCard, { 
                scale: 0.95, 
                duration: 0.3, 
                ease: 'power2.in', 
                onComplete: () => {
                    if (this.state.lastFocusedElement) {
                        this.state.lastFocusedElement.focus();
                    }
                }
            });
        }
        
        getIcon(name, classes = '', solid = false) {
            const key = solid && ICONS[name + '-solid'] ? name + '-solid' : ICONS[name + '-outline'] ? name + '-outline' : name;
            return '<span aria-hidden="true" class="' + classes + '">' + (ICONS[key] || '') + '</span>';
        }
        
        renderIcons() {
            document.getElementById('answerModalCloseBtn').innerHTML = this.getIcon('x', 'w-6 h-6');
            document.getElementById('footerIcon').innerHTML = this.getIcon('grid-2x2');
        }

        debounce(func, delay) {
            let timeout;
            return (...args) => {
                clearTimeout(timeout);
                timeout = setTimeout(() => func.apply(this, args), delay);
            };
        }

        escapeHtml(str) {
            if (!str) return '';
            return str.toString()
                .replace(/&/g, '&amp;')
                .replace(/</g, '&lt;')
                .replace(/>/g, '&gt;')
                .replace(/"/g, '&quot;')
                .replace(/'/g, '&#039;');
        }
    }
    
    new StudyQuestApp();
  </script>
</body>
</html><|MERGE_RESOLUTION|>--- conflicted
+++ resolved
@@ -27,19 +27,11 @@
       height: 1.75rem;
       border-radius: 9999px;
       background-color: rgba(250,204,21,0.95);
-<<<<<<< HEAD
-      color: #1a1b26;
-=======
       color: #facc15;
->>>>>>> 0095b311
       display: flex;
       align-items: center;
       justify-content: center;
       box-shadow: 0 0 6px rgba(0, 0, 0, 0.4);
-<<<<<<< HEAD
-      pointer-events: none;
-=======
->>>>>>> 0095b311
     }
     .reaction-bg-like { border-color:#ef4444; border-image: linear-gradient(to bottom,#facc15,#fcd34d) 1; }
     .reaction-bg-understand { border-color:#fbbf24; border-image: linear-gradient(to bottom,#a3e635,#bef264) 1; }
@@ -460,11 +452,7 @@
                                this.getIcon('star', 'w-5 h-5') +
                                '</button>';
             }
-<<<<<<< HEAD
-
-=======
             const badge = data.highlight ? '<span class="highlight-badge">' + this.getIcon('star', 'w-6 h-6') + '</span>' : '';
->>>>>>> 0095b311
 
             const nameHtml = this.showAdminFeatures ? '<div><span class="font-bold text-sm text-gray-200">' + this.escapeHtml(data.name) + '</span></div>' : '';
 
@@ -657,11 +645,7 @@
                         badge = document.createElement('span');
                         badge.className = 'highlight-badge';
                         badge.innerHTML = this.getIcon('star', 'w-6 h-6');
-<<<<<<< HEAD
-                        card.appendChild(badge);
-=======
                         preview.insertBefore(badge, preview.firstChild);
->>>>>>> 0095b311
                         this.animateHighlightBadge(badge);
                     } else if (!item.highlight && badge) {
                         gsap.to(badge, { scale: 0, opacity: 0, duration: 0.3, onComplete: () => badge.remove() });
